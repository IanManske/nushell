--- conflicted
+++ resolved
@@ -511,14 +511,10 @@
         Expr::String(_) => {
             vec![(expr.span, FlatShape::String)]
         }
-<<<<<<< HEAD
         Expr::RawString(_) => {
             vec![(expr.span, FlatShape::RawString)]
         }
-        Expr::Table(headers, cells) => {
-=======
         Expr::Table(table) => {
->>>>>>> 530162b4
             let outer_span = expr.span;
             let mut last_end = outer_span.start;
 
