use nu_engine::CallExt;
use nu_protocol::ast::Call;
use nu_protocol::engine::{Command, EngineState, Stack};
use nu_protocol::{
    Category, Example, PipelineData, ShellError, Signature, Span, SyntaxShape, Type, Value,
};

#[derive(Clone)]
pub struct ErrorMake;

impl Command for ErrorMake {
    fn name(&self) -> &str {
        "error make"
    }

    fn signature(&self) -> Signature {
        Signature::build("error make")
            .input_output_types(vec![(Type::Nothing, Type::Error)])
            .required(
                "error_struct",
                SyntaxShape::Record(vec![]),
                "the error to create",
            )
            .switch(
                "unspanned",
                "remove the origin label from the error",
                Some('u'),
            )
            .category(Category::Core)
    }

    fn usage(&self) -> &str {
        "Create an error."
    }

    fn search_terms(&self) -> Vec<&str> {
        vec!["panic", "crash", "throw"]
    }

    fn run(
        &self,
        engine_state: &EngineState,
        stack: &mut Stack,
        call: &Call,
        _input: PipelineData,
    ) -> Result<PipelineData, ShellError> {
        let arg: Value = call.req(engine_state, stack, 0)?;

        let throw_span = if call.has_flag("unspanned") {
            None
        } else {
            Some(call.head)
        };

        Err(make_other_error(&arg, throw_span))
    }

    fn examples(&self) -> Vec<Example> {
        vec![
            Example {
                description: "Create a simple custom error",
                example: r#"error make {msg: "my custom error message"}"#,
                result: Some(Value::error(
                    ShellError::GenericError(
                        "my custom error message".to_string(),
                        "".to_string(),
                        None,
                        None,
                        Vec::new(),
                    ),
                    Span::unknown(),
                )),
            },
            Example {
                description: "Create a more complex custom error",
                example: r#"error make {
        msg: "my custom error message"
        label: {
            text: "my custom label text"  # not mandatory unless $.label exists
            # optional
            span: {
                # if $.label.span exists, both start and end must be present
                start: 123
                end: 456
            }
        }
        help: "A help string, suggesting a fix to the user"  # optional
    }"#,
                result: Some(Value::error(
                    ShellError::GenericError(
                        "my custom error message".to_string(),
                        "my custom label text".to_string(),
                        Some(Span::new(123, 456)),
                        Some("A help string, suggesting a fix to the user".to_string()),
                        Vec::new(),
                    ),
                    Span::unknown(),
                )),
            },
            Example {
                description:
                    "Create a custom error for a custom command that shows the span of the argument",
                example: r#"def foo [x] {
        error make {
            msg: "this is fishy"
            label: {
                text: "fish right here"
                span: (metadata $x).span
            }
        }
    }"#,
                result: None,
            },
        ]
    }
}

<<<<<<< HEAD
fn make_error(value: &Value, throw_span: Option<Span>) -> Option<ShellError> {
    let span = value.span();
    if let Value::Record { .. } = &value {
        let msg = value.get_data_by_key("msg");
        let label = value.get_data_by_key("label");

        match (msg, &label) {
            (Some(Value::String { val: message, .. }), Some(label)) => {
                let message = message.to_string();
                let label_start = label.get_data_by_key("start");
                let label_end = label.get_data_by_key("end");
                let label_text = label.get_data_by_key("text");

                let label_span = Some(label.span());

                match (label_start, label_end, label_text) {
                    (
                        Some(Value::Int { val: start, .. }),
                        Some(Value::Int { val: end, .. }),
                        Some(Value::String {
                            val: label_text, ..
                        }),
                    ) => {
                        if start > end {
                            Some(ShellError::GenericError(
                                "invalid error format.".into(),
                                "`$.label.start` should be smaller than `$.label.end`".into(),
                                label_span,
                                Some(format!("{} > {}", start, end)),
                                Vec::new(),
                            ))
                        } else {
                            Some(ShellError::GenericError(
                                message,
                                label_text.to_string(),
                                Some(Span::new(start as usize, end as usize)),
                                None,
                                Vec::new(),
                            ))
                        }
                    }
                    (
                        None,
                        None,
                        Some(Value::String {
                            val: label_text, ..
                        }),
                    ) => Some(ShellError::GenericError(
                        message,
                        label_text.to_string(),
                        throw_span,
                        None,
                        Vec::new(),
                    )),
                    (_, _, None) => Some(ShellError::GenericError(
                        "Unable to parse error format.".into(),
                        "missing required member `$.label.text`".into(),
                        label_span,
                        None,
                        Vec::new(),
                    )),
                    (Some(Value::Int { .. }), None, _) => Some(ShellError::GenericError(
                        "Unable to parse error format.".into(),
                        "missing required member `$.label.end`".into(),
                        label_span,
                        Some("required because `$.label.start` is set".to_string()),
                        Vec::new(),
                    )),
                    (None, Some(Value::Int { .. }), _) => Some(ShellError::GenericError(
                        "Unable to parse error format.".into(),
                        "missing required member `$.label.start`".into(),
                        label_span,
                        Some("required because `$.label.end` is set".to_string()),
                        Vec::new(),
                    )),
                    _ => None,
                }
            }
            (Some(Value::String { val: message, .. }), None) => Some(ShellError::GenericError(
                message.to_string(),
                "originates from here".to_string(),
=======
const UNABLE_TO_PARSE: &str = "Unable to parse error format.";

fn make_other_error(value: &Value, throw_span: Option<Span>) -> ShellError {
    let value = match value {
        Value::Record { .. } => value,
        _ => {
            return ShellError::GenericError(
                "Creating error value not supported.".into(),
                "unsupported error format, must be a record".into(),
>>>>>>> 51d5d0ea
                throw_span,
                None,
                Vec::new(),
            )
        }
    };

    let msg = match value.get_data_by_key("msg") {
        Some(Value::String { val, .. }) => val,
        Some(_) => {
            return ShellError::GenericError(
                UNABLE_TO_PARSE.into(),
                "`$.msg` has wrong type, must be string".into(),
                Some(value.span()),
                None,
                Vec::new(),
            )
        }
        None => {
            return ShellError::GenericError(
                UNABLE_TO_PARSE.into(),
                "missing required member `$.msg`".into(),
                Some(value.span()),
                None,
                Vec::new(),
            )
        }
    };

    let help = match value.get_data_by_key("help") {
        Some(Value::String { val, .. }) => Some(val),
        _ => None,
    };

    let label = match value.get_data_by_key("label") {
        Some(value) => value,
        // correct return: no label
        None => {
            return ShellError::GenericError(
                msg,
                "originates from here".to_string(),
                throw_span,
                help,
                Vec::new(),
            )
        }
    };

    // remove after a few versions
    if label.get_data_by_key("start").is_some() || label.get_data_by_key("end").is_some() {
        return ShellError::GenericError(
            UNABLE_TO_PARSE.into(),
            "`start` and `end` are deprecated".into(),
            Some(value.span()),
            Some("Use `$.label.span` instead".into()),
            Vec::new(),
        );
    }

    let text = match label.get_data_by_key("text") {
        Some(Value::String { val, .. }) => val,
        Some(_) => {
            return ShellError::GenericError(
                UNABLE_TO_PARSE.into(),
                "`$.label.text` has wrong type, must be string".into(),
                Some(label.span()),
                None,
                Vec::new(),
            )
        }
        None => {
            return ShellError::GenericError(
                UNABLE_TO_PARSE.into(),
                "missing required member `$.label.text`".into(),
                Some(label.span()),
                None,
                Vec::new(),
            )
        }
    };

    let span = match label.get_data_by_key("span") {
        Some(val @ Value::Record { .. }) => val,
        Some(value) => {
            return ShellError::GenericError(
                UNABLE_TO_PARSE.into(),
                "`$.label.span` has wrong type, must be record".into(),
                Some(value.span()),
                None,
                Vec::new(),
            )
        }
        // correct return: label, no span
        None => return ShellError::GenericError(msg, text, throw_span, help, Vec::new()),
    };

    let span_start = match get_span_sides(&span, "start") {
        Ok(val) => val,
        Err(err) => return err,
    };
    let span_end = match get_span_sides(&span, "end") {
        Ok(val) => val,
        Err(err) => return err,
    };

    if span_start > span_end {
        return ShellError::GenericError(
            "invalid error format.".into(),
            "`$.label.start` should be smaller than `$.label.end`".into(),
            Some(label.span()),
            Some(format!("{} > {}", span_start, span_end)),
            Vec::new(),
        );
    }

    // correct return: everything present
    ShellError::GenericError(
        msg,
        text,
        Some(Span::new(span_start as usize, span_end as usize)),
        help,
        Vec::new(),
    )
}

fn get_span_sides(span: &Value, side: &str) -> Result<i64, ShellError> {
    match span.get_data_by_key(side) {
        Some(Value::Int { val, .. }) => Ok(val),
        Some(_) => Err(ShellError::GenericError(
            UNABLE_TO_PARSE.into(),
            format!("`$.span.{side}` must be int"),
            Some(span.span()),
            None,
            Vec::new(),
        )),
        None => Err(ShellError::GenericError(
            UNABLE_TO_PARSE.into(),
            format!("`$.span.{side}` must be present, if span is specified."),
            Some(span.span()),
            None,
            Vec::new(),
        )),
    }
}<|MERGE_RESOLUTION|>--- conflicted
+++ resolved
@@ -115,89 +115,6 @@
     }
 }
 
-<<<<<<< HEAD
-fn make_error(value: &Value, throw_span: Option<Span>) -> Option<ShellError> {
-    let span = value.span();
-    if let Value::Record { .. } = &value {
-        let msg = value.get_data_by_key("msg");
-        let label = value.get_data_by_key("label");
-
-        match (msg, &label) {
-            (Some(Value::String { val: message, .. }), Some(label)) => {
-                let message = message.to_string();
-                let label_start = label.get_data_by_key("start");
-                let label_end = label.get_data_by_key("end");
-                let label_text = label.get_data_by_key("text");
-
-                let label_span = Some(label.span());
-
-                match (label_start, label_end, label_text) {
-                    (
-                        Some(Value::Int { val: start, .. }),
-                        Some(Value::Int { val: end, .. }),
-                        Some(Value::String {
-                            val: label_text, ..
-                        }),
-                    ) => {
-                        if start > end {
-                            Some(ShellError::GenericError(
-                                "invalid error format.".into(),
-                                "`$.label.start` should be smaller than `$.label.end`".into(),
-                                label_span,
-                                Some(format!("{} > {}", start, end)),
-                                Vec::new(),
-                            ))
-                        } else {
-                            Some(ShellError::GenericError(
-                                message,
-                                label_text.to_string(),
-                                Some(Span::new(start as usize, end as usize)),
-                                None,
-                                Vec::new(),
-                            ))
-                        }
-                    }
-                    (
-                        None,
-                        None,
-                        Some(Value::String {
-                            val: label_text, ..
-                        }),
-                    ) => Some(ShellError::GenericError(
-                        message,
-                        label_text.to_string(),
-                        throw_span,
-                        None,
-                        Vec::new(),
-                    )),
-                    (_, _, None) => Some(ShellError::GenericError(
-                        "Unable to parse error format.".into(),
-                        "missing required member `$.label.text`".into(),
-                        label_span,
-                        None,
-                        Vec::new(),
-                    )),
-                    (Some(Value::Int { .. }), None, _) => Some(ShellError::GenericError(
-                        "Unable to parse error format.".into(),
-                        "missing required member `$.label.end`".into(),
-                        label_span,
-                        Some("required because `$.label.start` is set".to_string()),
-                        Vec::new(),
-                    )),
-                    (None, Some(Value::Int { .. }), _) => Some(ShellError::GenericError(
-                        "Unable to parse error format.".into(),
-                        "missing required member `$.label.start`".into(),
-                        label_span,
-                        Some("required because `$.label.end` is set".to_string()),
-                        Vec::new(),
-                    )),
-                    _ => None,
-                }
-            }
-            (Some(Value::String { val: message, .. }), None) => Some(ShellError::GenericError(
-                message.to_string(),
-                "originates from here".to_string(),
-=======
 const UNABLE_TO_PARSE: &str = "Unable to parse error format.";
 
 fn make_other_error(value: &Value, throw_span: Option<Span>) -> ShellError {
@@ -207,7 +124,6 @@
             return ShellError::GenericError(
                 "Creating error value not supported.".into(),
                 "unsupported error format, must be a record".into(),
->>>>>>> 51d5d0ea
                 throw_span,
                 None,
                 Vec::new(),
@@ -216,7 +132,7 @@
     };
 
     let msg = match value.get_data_by_key("msg") {
-        Some(Value::String { val, .. }) => val,
+        Some(Value::String { val, .. }) => val.into(),
         Some(_) => {
             return ShellError::GenericError(
                 UNABLE_TO_PARSE.into(),
@@ -238,7 +154,7 @@
     };
 
     let help = match value.get_data_by_key("help") {
-        Some(Value::String { val, .. }) => Some(val),
+        Some(Value::String { val, .. }) => Some(val.into()),
         _ => None,
     };
 
@@ -268,7 +184,7 @@
     }
 
     let text = match label.get_data_by_key("text") {
-        Some(Value::String { val, .. }) => val,
+        Some(Value::String { val, .. }) => val.into(),
         Some(_) => {
             return ShellError::GenericError(
                 UNABLE_TO_PARSE.into(),
