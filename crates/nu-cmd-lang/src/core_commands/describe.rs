use nu_engine::command_prelude::*;
use nu_protocol::{engine::StateWorkingSet, PipelineMetadata};

#[derive(Clone)]
pub struct Describe;

impl Command for Describe {
    fn name(&self) -> &str {
        "describe"
    }

    fn usage(&self) -> &str {
        "Describe the type and structure of the value(s) piped in."
    }

    fn signature(&self) -> Signature {
        Signature::build("describe")
            .input_output_types(vec![(Type::Any, Type::Any)])
            .switch(
                "no-collect",
                "do not collect streams of structured data",
                Some('n'),
            )
            .switch(
                "detailed",
                "show detailed information about the value",
                Some('d'),
            )
            .category(Category::Core)
    }

    fn is_const(&self) -> bool {
        true
    }

    fn run(
        &self,
        engine_state: &EngineState,
        stack: &mut Stack,
        call: &Call,
        input: PipelineData,
    ) -> Result<PipelineData, ShellError> {
        let options = Options {
            no_collect: call.has_flag(engine_state, stack, "no-collect")?,
            detailed: call.has_flag(engine_state, stack, "detailed")?,
        };
        run(Some(engine_state), call, input, options)
    }

    fn run_const(
        &self,
        working_set: &StateWorkingSet,
        call: &Call,
        input: PipelineData,
    ) -> Result<PipelineData, ShellError> {
        let options = Options {
            no_collect: call.has_flag_const(working_set, "no-collect")?,
            detailed: call.has_flag_const(working_set, "detailed")?,
        };
        run(None, call, input, options)
    }

    fn examples(&self) -> Vec<Example> {
        vec![
            Example {
                description: "Describe the type of a string",
                example: "'hello' | describe",
                result: Some(Value::test_string("string")),
            },
            Example {
                description: "Describe the type of a record in a detailed way",
                example:
                    "{shell:'true', uwu:true, features: {bugs:false, multiplatform:true, speed: 10}, fib: [1 1 2 3 5 8], on_save: {|x| print $'Saving ($x)'}, first_commit: 2019-05-10, my_duration: (4min + 20sec)} | describe -d",
                result: Some(Value::test_record(record!(
                    "type" => Value::test_string("record"),
                    "columns" => Value::test_record(record!(
                        "shell" => Value::test_string("string"),
                        "uwu" => Value::test_string("bool"),
                        "features" => Value::test_record(record!(
                            "type" => Value::test_string("record"),
                            "columns" => Value::test_record(record!(
                                "bugs" => Value::test_string("bool"),
                                "multiplatform" => Value::test_string("bool"),
                                "speed" => Value::test_string("int"),
                            )),
                        )),
                        "fib" => Value::test_record(record!(
                            "type" => Value::test_string("list"),
                            "length" => Value::test_int(6),
                            "values" => Value::test_list(vec![
                                Value::test_string("int"),
                                Value::test_string("int"),
                                Value::test_string("int"),
                                Value::test_string("int"),
                                Value::test_string("int"),
                                Value::test_string("int"),
                           ]),
                        )),
                        "on_save" => Value::test_record(record!(
                            "type" => Value::test_string("closure"),
                            "signature" => Value::test_record(record!(
                                "name" => Value::test_string(""),
                                "category" => Value::test_string("default"),
                            )),
                        )),
                        "first_commit" => Value::test_string("date"),
                        "my_duration" => Value::test_string("duration"),
                    )),
                ))),
            },
            Example {
                description: "Describe the type of a stream with detailed information",
                example: "[1 2 3] | each {|i| echo $i} | describe -d",
                result: None // Give "Running external commands not supported" error
                // result: Some(Value::test_record(record!(
                //     "type" => Value::test_string("stream"),
                //     "origin" => Value::test_string("nushell"),
                //     "subtype" => Value::test_record(record!(
                //         "type" => Value::test_string("list"),
                //         "length" => Value::test_int(3),
                //         "values" => Value::test_list(vec![
                //             Value::test_string("int"),
                //             Value::test_string("int"),
                //             Value::test_string("int"),
                //         ])
                //     ))
                // ))),
            },
            Example {
                description: "Describe a stream of data, collecting it first",
                example: "[1 2 3] | each {|i| echo $i} | describe",
                result: None // Give "Running external commands not supported" error
                // result: Some(Value::test_string("list<int> (stream)")),
            },
            Example {
                description: "Describe the input but do not collect streams",
                example: "[1 2 3] | each {|i| echo $i} | describe --no-collect",
                result: None // Give "Running external commands not supported" error
                // result: Some(Value::test_string("stream")),
            },
        ]
    }

    fn search_terms(&self) -> Vec<&str> {
        vec!["type", "typeof", "info", "structure"]
    }
}

#[derive(Clone, Copy)]
struct Options {
    no_collect: bool,
    detailed: bool,
}

fn run(
    engine_state: Option<&EngineState>,
    call: &Call,
    input: PipelineData,
    options: Options,
) -> Result<PipelineData, ShellError> {
    let head = call.head;
    let metadata = input.metadata();

    let description = match input {
        PipelineData::ExternalStream {
            ref stdout,
            ref stderr,
            ref exit_code,
            ..
        } => {
            if options.detailed {
                let stdout = if stdout.is_some() {
                    Value::record(
                        record! {
                            "type" => Value::string("stream", head),
                            "origin" => Value::string("external", head),
                            "subtype" => Value::string("any", head),
                        },
                        head,
                    )
                } else {
                    Value::nothing(head)
                };

                let stderr = if stderr.is_some() {
                    Value::record(
                        record! {
                            "type" => Value::string("stream", head),
                            "origin" => Value::string("external", head),
                            "subtype" => Value::string("any", head),
                        },
                        head,
                    )
                } else {
                    Value::nothing(head)
                };

                let exit_code = if exit_code.is_some() {
                    Value::record(
                        record! {
                            "type" => Value::string("stream", head),
                            "origin" => Value::string("external", head),
                            "subtype" => Value::string("int", head),
                        },
                        head,
                    )
                } else {
                    Value::nothing(head)
                };

                Value::record(
                    record! {
                        "type" => Value::string("stream", head),
                        "origin" => Value::string("external", head),
                        "stdout" => stdout,
                        "stderr" => stderr,
                        "exit_code" => exit_code,
                        "metadata" => metadata_to_value(metadata, head),
                    },
                    head,
                )
            } else {
                Value::string("raw input", head)
            }
        }
        PipelineData::ListStream(_, _) => {
            if options.detailed {
                let subtype = if options.no_collect {
                    Value::string("any", head)
                } else {
                    describe_value(input.into_value(head), head, engine_state)
                };
                Value::record(
                    record! {
                        "type" => Value::string("stream", head),
                        "origin" => Value::string("nushell", head),
                        "subtype" => subtype,
                        "metadata" => metadata_to_value(metadata, head),
                    },
                    head,
                )
            } else if options.no_collect {
                Value::string("stream", head)
            } else {
                let value = input.into_value(head);
                let base_description = value.get_type().to_string();
                Value::string(format!("{} (stream)", base_description), head)
            }
        }
        _ => {
            let value = input.into_value(head);
            if !options.detailed {
                Value::string(value.get_type().to_string(), head)
            } else {
                describe_value(value, head, engine_state)
            }
        }
    };

    Ok(description.into_pipeline_data())
}

<<<<<<< HEAD
fn compact_primitive_description(mut value: Value) -> Value {
    if let Value::Record { ref mut val, .. } = value {
        if val.len() != 1 {
            return value;
        }
        if let Some(type_name) = val.get_mut("type") {
            return std::mem::take(type_name);
=======
enum Description {
    String(String),
    Record(Record),
}

impl Description {
    fn into_value(self, span: Span) -> Value {
        match self {
            Description::String(ty) => Value::string(ty, span),
            Description::Record(record) => Value::record(record, span),
>>>>>>> eccc558a
        }
    }
}

fn describe_value(value: Value, head: Span, engine_state: Option<&EngineState>) -> Value {
    let record = match describe_value_inner(value, head, engine_state) {
        Description::String(ty) => record! { "type" => Value::string(ty, head) },
        Description::Record(record) => record,
    };
    Value::record(record, head)
}

fn describe_value_inner(
    value: Value,
    head: Span,
    engine_state: Option<&EngineState>,
) -> Description {
    match value {
        Value::Bool { .. }
        | Value::Int { .. }
        | Value::Float { .. }
        | Value::Filesize { .. }
        | Value::Duration { .. }
        | Value::Date { .. }
        | Value::Range { .. }
        | Value::String { .. }
        | Value::Glob { .. }
<<<<<<< HEAD
        | Value::Nothing { .. } => Value::record(
            record!(
                "type" => Value::string(value.get_type().to_string(), head),
            ),
            head,
        ),
        Value::Record { mut val, .. } => {
            for (_k, v) in val.iter_mut() {
                *v = compact_primitive_description(describe_value(
                    std::mem::take(v),
                    head,
                    engine_state,
                ));
=======
        | Value::Nothing { .. } => Description::String(value.get_type().to_string()),
        Value::Record { val, .. } => {
            let mut columns = val.into_owned();
            for (_, val) in &mut columns {
                *val =
                    describe_value_inner(std::mem::take(val), head, engine_state).into_value(head);
>>>>>>> eccc558a
            }

            Description::Record(record! {
                "type" => Value::string("record", head),
                "columns" => Value::record(columns, head),
            })
        }
        Value::List { mut vals, .. } => {
            for val in &mut vals {
                *val =
                    describe_value_inner(std::mem::take(val), head, engine_state).into_value(head);
            }

            Description::Record(record! {
                "type" => Value::string("list", head),
                "length" => Value::int(vals.len() as i64, head),
                "values" => Value::list(vals, head),
            })
        }
        Value::Closure { val, .. } => {
            let block = engine_state.map(|engine_state| engine_state.get_block(val.block_id));

            let mut record = record! { "type" => Value::string("closure", head) };
            if let Some(block) = block {
                record.push(
                    "signature",
                    Value::record(
                        record! {
                            "name" => Value::string(block.signature.name.clone(), head),
                            "category" => Value::string(block.signature.category.to_string(), head),
                        },
                        head,
                    ),
                );
            }
            Description::Record(record)
        }
        Value::Error { error, .. } => Description::Record(record! {
            "type" => Value::string("error", head),
            "subtype" => Value::string(error.to_string(), head),
        }),
        Value::Binary { val, .. } => Description::Record(record! {
            "type" => Value::string("binary", head),
            "length" => Value::int(val.len() as i64, head),
        }),
        Value::CellPath { val, .. } => Description::Record(record! {
            "type" => Value::string("cell-path", head),
            "length" => Value::int(val.members.len() as i64, head),
        }),
        Value::Custom { val, .. } => Description::Record(record! {
            "type" => Value::string("custom", head),
            "subtype" => Value::string(val.type_name(), head),
        }),
    }
}

fn metadata_to_value(metadata: Option<PipelineMetadata>, head: Span) -> Value {
    if let Some(metadata) = metadata {
        let data_source = Value::string(format!("{:?}", metadata.data_source), head);
        Value::record(record! { "data_source" => data_source }, head)
    } else {
        Value::nothing(head)
    }
}

#[cfg(test)]
mod test {
    #[test]
    fn test_examples() {
        use super::Describe;
        use crate::test_examples;
        test_examples(Describe {})
    }
}<|MERGE_RESOLUTION|>--- conflicted
+++ resolved
@@ -260,15 +260,6 @@
     Ok(description.into_pipeline_data())
 }
 
-<<<<<<< HEAD
-fn compact_primitive_description(mut value: Value) -> Value {
-    if let Value::Record { ref mut val, .. } = value {
-        if val.len() != 1 {
-            return value;
-        }
-        if let Some(type_name) = val.get_mut("type") {
-            return std::mem::take(type_name);
-=======
 enum Description {
     String(String),
     Record(Record),
@@ -279,7 +270,6 @@
         match self {
             Description::String(ty) => Value::string(ty, span),
             Description::Record(record) => Value::record(record, span),
->>>>>>> eccc558a
         }
     }
 }
@@ -307,33 +297,16 @@
         | Value::Range { .. }
         | Value::String { .. }
         | Value::Glob { .. }
-<<<<<<< HEAD
-        | Value::Nothing { .. } => Value::record(
-            record!(
-                "type" => Value::string(value.get_type().to_string(), head),
-            ),
-            head,
-        ),
+        | Value::Nothing { .. } => Description::String(value.get_type().to_string()),
         Value::Record { mut val, .. } => {
-            for (_k, v) in val.iter_mut() {
-                *v = compact_primitive_description(describe_value(
-                    std::mem::take(v),
-                    head,
-                    engine_state,
-                ));
-=======
-        | Value::Nothing { .. } => Description::String(value.get_type().to_string()),
-        Value::Record { val, .. } => {
-            let mut columns = val.into_owned();
-            for (_, val) in &mut columns {
+            for (_, val) in &mut val {
                 *val =
                     describe_value_inner(std::mem::take(val), head, engine_state).into_value(head);
->>>>>>> eccc558a
             }
 
             Description::Record(record! {
                 "type" => Value::string("record", head),
-                "columns" => Value::record(columns, head),
+                "columns" => Value::record(val, head),
             })
         }
         Value::List { mut vals, .. } => {
