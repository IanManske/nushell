use crate::text_style::Alignment;
use crate::{color_record_to_nustyle, lookup_ansi_color_style, TextStyle};
use nu_ansi_term::{Color, Style};
use nu_engine::{env::get_config, eval_block};
use nu_protocol::{
    engine::{EngineState, Stack, StateWorkingSet},
    CliError, IntoPipelineData, Value,
};
use std::collections::HashMap;

use std::fmt::{Debug, Formatter, Result};

// ComputableStyle represents the valid user style types: a single color value, or a closure which
// takes an input value and produces a color value. The latter represents a value which
// is computed at use-time.
#[derive(Debug, Clone)]
pub enum ComputableStyle {
    Static(Style),
    Closure(Value),
}

// An alias for the mapping used internally by StyleComputer.
pub type StyleMapping = HashMap<String, ComputableStyle>;
//
// A StyleComputer is an all-in-one way to compute styles. A nu command can
// simply create it with from_config(), and then use it with compute().
// It stores the engine state and stack needed to run closures that
// may be defined as a user style.
//
pub struct StyleComputer<'a> {
    engine_state: &'a EngineState,
    stack: &'a Stack,
    map: StyleMapping,
}

impl<'a> StyleComputer<'a> {
    // This is NOT meant to be used in most cases - please use from_config() instead.
    // This only exists for testing purposes.
    pub fn new(
        engine_state: &'a EngineState,
        stack: &'a Stack,
        map: StyleMapping,
    ) -> StyleComputer<'a> {
        StyleComputer {
            engine_state,
            stack,
            map,
        }
    }
    // The main method. Takes a string name which maps to a color_config style name,
    // and a Nu value to pipe into any closures that may have been defined there.
    pub fn compute(&self, style_name: &str, value: &Value) -> Style {
        match self.map.get(style_name) {
            // Static values require no computation.
            Some(ComputableStyle::Static(s)) => *s,
            // Closures are run here.
            Some(ComputableStyle::Closure(v)) => {
                let span = v.span();
                match v {
                    Value::Closure { val, .. } => {
                        let block = self.engine_state.get_block(val.block_id).clone();
                        // Because captures_to_stack() clones, we don't need to use with_env() here
                        // (contrast with_env() usage in `each` or `do`).
                        let mut stack = self.stack.captures_to_stack(val.captures.clone());

                        // Support 1-argument blocks as well as 0-argument blocks.
                        if let Some(var) = block.signature.get_positional(0) {
                            if let Some(var_id) = &var.var_id {
                                stack.add_var(*var_id, value.clone());
                            }
                        }

                        // Run the block.
                        match eval_block(
                            self.engine_state,
                            &mut stack,
                            &block,
                            value.clone().into_pipeline_data(),
                            false,
                            false,
                        ) {
                            Ok(v) => {
                                let value = v.into_value(span);
                                // These should be the same color data forms supported by color_config.
                                match value {
                                    Value::Record { .. } => color_record_to_nustyle(&value),
                                    Value::String { val, .. } => lookup_ansi_color_style(&val),
                                    _ => Style::default(),
                                }
                            }
                            // This is basically a copy of nu_cli::report_error(), but that isn't usable due to
                            // dependencies. While crudely spitting out a bunch of errors like this is not ideal,
                            // currently hook closure errors behave roughly the same.
                            Err(e) => {
                                eprintln!(
                                    "Error: {:?}",
                                    CliError(&e, &StateWorkingSet::new(self.engine_state))
                                );
                                Style::default()
                            }
                        }
                    }
                    _ => Style::default(),
                }
            }
            // There should be no other kinds of values (due to create_map() in config.rs filtering them out)
            // so this is just a fallback.
            _ => Style::default(),
        }
    }

    // Used only by the `table` command.
    pub fn style_primitive(&self, value: &Value) -> TextStyle {
        use Alignment::*;
        let s = self.compute(&value.get_type().get_non_specified_string(), value);
        match *value {
            Value::Bool { .. } => TextStyle::with_style(Left, s),
            Value::Int { .. } => TextStyle::with_style(Right, s),
            Value::Filesize { .. } => TextStyle::with_style(Right, s),
            Value::Duration { .. } => TextStyle::with_style(Right, s),
            Value::Date { .. } => TextStyle::with_style(Left, s),
            Value::Range { .. } => TextStyle::with_style(Left, s),
            Value::Float { .. } => TextStyle::with_style(Right, s),
            Value::String { .. } => TextStyle::with_style(Left, s),
<<<<<<< HEAD
            Value::RawString { .. } => TextStyle::with_style(Left, s),
=======
            Value::QuotedString { .. } => TextStyle::with_style(Left, s),
>>>>>>> 2e5a8579
            Value::Nothing { .. } => TextStyle::with_style(Left, s),
            Value::Binary { .. } => TextStyle::with_style(Left, s),
            Value::CellPath { .. } => TextStyle::with_style(Left, s),
            Value::Record { .. } | Value::List { .. } | Value::Block { .. } => {
                TextStyle::with_style(Left, s)
            }
            Value::Closure { .. }
            | Value::CustomValue { .. }
            | Value::Error { .. }
            | Value::LazyRecord { .. } => TextStyle::basic_left(),
        }
    }

    // The main constructor.
    pub fn from_config(engine_state: &'a EngineState, stack: &'a Stack) -> StyleComputer<'a> {
        let config = get_config(engine_state, stack);

        // Create the hashmap
        #[rustfmt::skip]
        let mut map: StyleMapping = [
            ("separator".to_string(), ComputableStyle::Static(Color::White.normal())),
            ("leading_trailing_space_bg".to_string(), ComputableStyle::Static(Style::default().on(Color::Rgb(128, 128, 128)))),
            ("header".to_string(), ComputableStyle::Static(Color::Green.bold())),
            ("empty".to_string(), ComputableStyle::Static(Color::Blue.normal())),
            ("bool".to_string(), ComputableStyle::Static(Color::LightCyan.normal())),
            ("int".to_string(), ComputableStyle::Static(Color::White.normal())),
            ("filesize".to_string(), ComputableStyle::Static(Color::Cyan.normal())),
            ("duration".to_string(), ComputableStyle::Static(Color::White.normal())),
            ("date".to_string(), ComputableStyle::Static(Color::Purple.normal())),
            ("range".to_string(), ComputableStyle::Static(Color::White.normal())),
            ("float".to_string(), ComputableStyle::Static(Color::White.normal())),
            ("string".to_string(), ComputableStyle::Static(Color::White.normal())),
            ("nothing".to_string(), ComputableStyle::Static(Color::White.normal())),
            ("binary".to_string(), ComputableStyle::Static(Color::White.normal())),
            ("cell-path".to_string(), ComputableStyle::Static(Color::White.normal())),
            ("row_index".to_string(), ComputableStyle::Static(Color::Green.bold())),
            ("record".to_string(), ComputableStyle::Static(Color::White.normal())),
            ("list".to_string(), ComputableStyle::Static(Color::White.normal())),
            ("block".to_string(), ComputableStyle::Static(Color::White.normal())),
            ("hints".to_string(), ComputableStyle::Static(Color::DarkGray.normal())),
            ("search_result".to_string(), ComputableStyle::Static(Color::White.normal().on(Color::Red))),
        ].into_iter().collect();

        for (key, value) in &config.color_config {
            match value {
                Value::Closure { .. } => {
                    map.insert(key.to_string(), ComputableStyle::Closure(value.clone()));
                }
                Value::Record { .. } => {
                    map.insert(
                        key.to_string(),
                        ComputableStyle::Static(color_record_to_nustyle(value)),
                    );
                }
                Value::String { val, .. } => {
                    // update the stylemap with the found key
                    let color = lookup_ansi_color_style(val.as_str());
                    if let Some(v) = map.get_mut(key) {
                        *v = ComputableStyle::Static(color);
                    } else {
                        map.insert(key.to_string(), ComputableStyle::Static(color));
                    }
                }
                // This should never occur.
                _ => (),
            }
        }
        StyleComputer::new(engine_state, stack, map)
    }
}

// Because EngineState doesn't have Debug (Dec 2022),
// this incomplete representation must be used.
impl<'a> Debug for StyleComputer<'a> {
    fn fmt(&self, f: &mut Formatter<'_>) -> Result {
        f.debug_struct("StyleComputer")
            .field("map", &self.map)
            .finish()
    }
}

#[test]
fn test_computable_style_static() {
    use nu_protocol::Span;

    let style1 = Style::default().italic();
    let style2 = Style::default().underline();
    // Create a "dummy" style_computer for this test.
    let dummy_engine_state = EngineState::new();
    let dummy_stack = Stack::new();
    let style_computer = StyleComputer::new(
        &dummy_engine_state,
        &dummy_stack,
        [
            ("string".into(), ComputableStyle::Static(style1)),
            ("row_index".into(), ComputableStyle::Static(style2)),
        ]
        .into_iter()
        .collect(),
    );
    assert_eq!(
        style_computer.compute("string", &Value::nothing(Span::unknown())),
        style1
    );
    assert_eq!(
        style_computer.compute("row_index", &Value::nothing(Span::unknown())),
        style2
    );
}

// Because each closure currently runs in a separate environment, checks that the closures have run
// must use the filesystem.
#[test]
fn test_computable_style_closure_basic() {
    use nu_test_support::{nu, nu_repl_code, playground::Playground};
    Playground::setup("computable_style_closure_basic", |dirs, _| {
        let inp = [
            r#"$env.config = {
                color_config: {
                    string: {|e| touch ($e + '.obj'); 'red' }
                }
            };"#,
            "[bell book candle] | table | ignore",
            "ls | get name | to nuon",
        ];
        let actual_repl = nu!(cwd: dirs.test(), nu_repl_code(&inp));
        assert_eq!(actual_repl.err, "");
        assert_eq!(actual_repl.out, "[bell.obj, book.obj, candle.obj]");
    });
}

#[test]
fn test_computable_style_closure_errors() {
    use nu_test_support::{nu, nu_repl_code};
    let inp = [
        r#"$env.config = {
            color_config: {
                string: {|e| $e + 2 }
            }
        };"#,
        "[bell] | table",
    ];
    let actual_repl = nu!(nu_repl_code(&inp));
    // Check that the error was printed
    assert!(actual_repl.err.contains("type mismatch for operator"));
    // Check that the value was printed
    assert!(actual_repl.out.contains("bell"));
}<|MERGE_RESOLUTION|>--- conflicted
+++ resolved
@@ -122,11 +122,8 @@
             Value::Range { .. } => TextStyle::with_style(Left, s),
             Value::Float { .. } => TextStyle::with_style(Right, s),
             Value::String { .. } => TextStyle::with_style(Left, s),
-<<<<<<< HEAD
+            Value::QuotedString { .. } => TextStyle::with_style(Left, s),
             Value::RawString { .. } => TextStyle::with_style(Left, s),
-=======
-            Value::QuotedString { .. } => TextStyle::with_style(Left, s),
->>>>>>> 2e5a8579
             Value::Nothing { .. } => TextStyle::with_style(Left, s),
             Value::Binary { .. } => TextStyle::with_style(Left, s),
             Value::CellPath { .. } => TextStyle::with_style(Left, s),
