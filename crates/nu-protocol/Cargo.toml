--- conflicted
+++ resolved
@@ -23,29 +23,29 @@
 
 brotli = { workspace = true, optional = true }
 bytes = { workspace = true }
-chrono = { workspace = true, features = [ "serde", "std", "unstable-locales" ], default-features = false }
+chrono = { workspace = true, features = [
+  "serde",
+  "std",
+  "unstable-locales",
+], default-features = false }
 chrono-humanize = { workspace = true }
 dirs = { workspace = true }
 fancy-regex = { workspace = true }
 heck = { workspace = true }
 indexmap = { workspace = true }
 lru = { workspace = true }
-miette = { workspace = true, features = ["fancy-no-backtrace"]}
+miette = { workspace = true, features = ["fancy-no-backtrace"] }
 num-format = { workspace = true }
 rmp-serde = { workspace = true, optional = true }
 serde = { workspace = true }
 serde_json = { workspace = true }
 thiserror = "2.0"
 typetag = "0.2"
-<<<<<<< HEAD
 ecow = { version = "0.2.2", features = ["serde"] }
-os_pipe = { workspace = true, features = ["io_safety"] }
-=======
 os_pipe = { workspace = true, optional = true, features = ["io_safety"] }
 log = { workspace = true }
 web-time = { workspace = true }
 memchr = { workspace = true }
->>>>>>> bda32457
 
 [target.'cfg(unix)'.dependencies]
 nix = { workspace = true, default-features = false, features = ["signal"] }
@@ -56,16 +56,9 @@
 
 [features]
 default = ["os"]
-os = [
-  "nu-utils/os",
-  "os_pipe",
-]
+os = ["nu-utils/os", "os_pipe"]
 
-plugin = [
-  "brotli",
-  "os",
-  "rmp-serde",
-]
+plugin = ["brotli", "os", "rmp-serde"]
 
 [dev-dependencies]
 serde_json = { workspace = true }
