--- conflicted
+++ resolved
@@ -134,419 +134,6 @@
     }
 }
 
-<<<<<<< HEAD
-impl Value {
-    /// Parse the given [`Value`] as a configuration record, and recover encountered mistakes
-    ///
-    /// If any given (sub)value is detected as impossible, this value will be restored to the value
-    /// in `existing_config`, thus mutates `self`.
-    ///
-    /// Returns a new [`Config`] (that is in a valid state) and if encountered the [`ShellError`]
-    /// containing all observed inner errors.
-    pub fn parse_as_config(&mut self, existing_config: &Config) -> (Config, Option<ShellError>) {
-        // Clone the passed-in config rather than mutating it.
-        let mut config = existing_config.clone();
-
-        // Vec for storing errors. Current Nushell behaviour (Dec 2022) is that having some typo
-        // like `"always_trash": tru` in your config.nu's `$env.config` record shouldn't abort all
-        // config parsing there and then. Thus, errors are simply collected one-by-one and wrapped
-        // in a GenericError at the end.
-        let mut errors = vec![];
-
-        // Config record (self) mutation rules:
-        // * When parsing a config Record, if a config key error occurs, remove the key.
-        // * When parsing a config Record, if a config value error occurs, replace the value
-        // with a reconstructed Nu value for the current (unaltered) configuration for that setting.
-        // For instance:
-        // `$env.config.ls.use_ls_colors = 2` results in an error, so the current `use_ls_colors`
-        // config setting is converted to a `Value::Boolean` and inserted in the record in place of
-        // the `2`.
-
-        if let Value::Record { val, .. } = self {
-            val.retain_mut(|key, value| {
-                let span = value.span();
-                match key {
-                    // Grouped options
-                    "ls" => {
-                        if let Value::Record { val, .. } = value {
-                            val.retain_mut(|key2, value| {
-                                let span = value.span();
-                                match key2 {
-                                    "use_ls_colors" => {
-                                        process_bool_config(value, &mut errors, &mut config.use_ls_colors);
-                                    }
-                                    "clickable_links" => {
-                                        process_bool_config(value, &mut errors, &mut config.show_clickable_links_in_ls);
-                                    }
-                                    _ => {
-                                        report_invalid_key(&[key, key2], span, &mut errors);
-                                        return false;
-                                    }
-                                }; true
-                            });
-                        } else {
-                            report_invalid_value("should be a record", span, &mut errors);
-                            // Reconstruct
-                            *value = Value::record(
-                                record! {
-                                    "use_ls_colors" => Value::bool(config.use_ls_colors, span),
-                                    "clickable_links" => Value::bool(config.show_clickable_links_in_ls, span),
-                                },
-                                span,
-                            );
-                        }
-                    }
-                    "rm" => {
-                        if let Value::Record { val, .. } = value {
-                            val.retain_mut(|key2, value| {
-                                let span = value.span();
-                                match key2 {
-                                    "always_trash" => {
-                                        process_bool_config(value, &mut errors, &mut config.rm_always_trash);
-                                    }
-                                    _ => {
-                                        report_invalid_key(&[key, key2], span, &mut errors);
-                                        return false;
-                                    }
-                                };
-                                true
-                            });
-                        } else {
-                            report_invalid_value("should be a record", span, &mut errors);
-                            // Reconstruct
-                            *value = Value::record(
-                                record! {
-                                    "always_trash" => Value::bool(config.rm_always_trash, span),
-                                },
-                                span,
-                            );
-                        }
-                    }
-                    "history" => {
-                        let history = &mut config.history;
-                        if let Value::Record { val, .. } = value {
-                            val.retain_mut(|key2, value| {
-                                let span = value.span();
-                                match key2 {
-                                    "isolation" => {
-                                        process_bool_config(value, &mut errors, &mut history.isolation);
-                                    }
-                                    "sync_on_enter" => {
-                                        process_bool_config(value, &mut errors, &mut history.sync_on_enter);
-                                    }
-                                    "max_size" => {
-                                        process_int_config(value, &mut errors, &mut history.max_size);
-                                    }
-                                    "file_format" => {
-                                        process_string_enum(
-                                            &mut history.file_format,
-                                            &[key, key2],
-                                            value,
-                                            &mut errors);
-                                    }
-                                    _ => {
-                                        report_invalid_key(&[key, key2], span, &mut errors);
-                                        return false;
-                                    }
-                                };
-                                true
-                            });
-                        } else {
-                            report_invalid_value("should be a record", span, &mut errors);
-                            // Reconstruct
-                            *value = Value::record(
-                                record! {
-                                    "sync_on_enter" => Value::bool(history.sync_on_enter, span),
-                                    "max_size" => Value::int(history.max_size, span),
-                                    "file_format" => history.file_format.reconstruct_value(span),
-                                    "isolation" => Value::bool(history.isolation, span),
-                                },
-                                span,
-                            );
-                        }
-                    }
-                    "completions" => {
-                        if let Value::Record { val, .. } = value {
-                            val.retain_mut(|key2, value| {
-                                let span = value.span();
-                                match key2 {
-                                    "quick" => {
-                                        process_bool_config(value, &mut errors, &mut config.quick_completions);
-                                    }
-                                    "partial" => {
-                                        process_bool_config(value, &mut errors, &mut config.partial_completions);
-                                    }
-                                    "algorithm" => {
-                                        process_string_enum(
-                                            &mut config.completion_algorithm,
-                                            &[key, key2],
-                                            value,
-                                            &mut errors);
-                                    }
-                                    "case_sensitive" => {
-                                        process_bool_config(value, &mut errors, &mut config.case_sensitive_completions);
-                                    }
-                                    "external" => {
-                                        if let Value::Record { val, .. } = value {
-                                            val.retain_mut(|key3, value|
-                                                {
-                                                    let span = value.span();
-                                                    match key3 {
-                                                        "max_results" => {
-                                                            process_int_config(value, &mut errors, &mut config.max_external_completion_results);
-                                                        }
-                                                        "completer" => {
-                                                            if let Ok(v) = value.as_closure() {
-                                                                config.external_completer = Some(v.clone())
-                                                            } else {
-                                                                match value {
-                                                                    Value::Nothing { .. } => {}
-                                                                    _ => {
-                                                                        report_invalid_value("should be a closure or null", span, &mut errors);
-                                                                        // Reconstruct
-                                                                        *value = reconstruct_external_completer(&config,
-                                                                            span
-                                                                        );
-                                                                    }
-                                                                }
-                                                            }
-                                                        }
-                                                        "enable" => {
-                                                            process_bool_config(value, &mut errors, &mut config.enable_external_completion);
-                                                        }
-                                                        _ => {
-                                                            report_invalid_key(&[key, key2, key3], span, &mut errors);
-                                                            return false;
-                                                        }
-                                                    };
-                                                    true
-                                                });
-                                        } else {
-                                            report_invalid_value("should be a record", span, &mut errors);
-                                            // Reconstruct
-                                            *value = reconstruct_external(&config, span);
-                                        }
-                                    }
-                                    "use_ls_colors" => {
-                                        process_bool_config(value, &mut errors, &mut config.use_ls_colors_completions);
-                                    }
-                                    _ => {
-                                        report_invalid_key(&[key, key2], span, &mut errors);
-                                        return false;
-                                    }
-                                };
-                                true
-                            });
-                        } else {
-                            report_invalid_value("should be a record", span, &mut errors);
-                            // Reconstruct record
-                            *value = Value::record(
-                                record! {
-                                    "quick" => Value::bool(config.quick_completions, span),
-                                    "partial" => Value::bool(config.partial_completions, span),
-                                    "algorithm" => config.completion_algorithm.reconstruct_value(span),
-                                    "case_sensitive" => Value::bool(config.case_sensitive_completions, span),
-                                    "external" => reconstruct_external(&config, span),
-                                    "use_ls_colors" => Value::bool(config.use_ls_colors_completions, span),
-                                },
-                                span,
-                            );
-                        }
-                    }
-                    "cursor_shape" => {
-                        if let Value::Record { val, .. } = value {
-                            val.retain_mut(|key2, value| {
-                                let span = value.span();
-                                let config_point = match key2 {
-                                    "vi_insert" => &mut config.cursor_shape_vi_insert,
-                                    "vi_normal" => &mut config.cursor_shape_vi_normal,
-                                    "emacs" => &mut config.cursor_shape_emacs,
-                                    _ => {
-                                        report_invalid_key(&[key, key2], span, &mut errors);
-                                        return false;
-                                    }
-                                };
-                                process_string_enum(
-                                    config_point,
-                                    &[key, key2],
-                                    value,
-                                    &mut errors);
-                                true
-                            });
-                        } else {
-                            report_invalid_value("should be a record", span, &mut errors);
-                            // Reconstruct
-                            *value = Value::record(
-                                record! {
-                                    "vi_insert" => config.cursor_shape_vi_insert.reconstruct_value(span),
-                                    "vi_normal" => config.cursor_shape_vi_normal.reconstruct_value(span),
-                                    "emacs" => config.cursor_shape_emacs.reconstruct_value(span),
-                                },
-                                span,
-                            );
-                        }
-                    }
-                    "table" => {
-                        if let Value::Record { val, .. } = value {
-                            val.retain_mut(|key2, value| {
-                                let span = value.span();
-                                match key2 {
-                                    "mode" => {
-                                        process_string_enum(
-                                            &mut config.table_mode,
-                                    &[key, key2],
-                                            value,
-                                            &mut errors);
-                                    }
-                                    "header_on_separator" => {
-                                        process_bool_config(value, &mut errors, &mut config.table_move_header);
-                                    }
-                                    "padding" => match value {
-                                        Value::Int { val, .. } => {
-                                            if *val < 0 {
-                                                report_invalid_value("expected a unsigned integer", span, &mut errors);
-                                                *value = reconstruct_padding(&config, span);
-                                            } else {
-                                                config.table_indent.left = *val as usize;
-                                                config.table_indent.right = *val as usize;
-                                            }
-                                        }
-                                        Value::Record { val, .. } => {
-                                            let mut invalid = false;
-                                            val.retain(|key3, value| {
-                                                match key3 {
-                                                    "left" => {
-                                                        match value.as_int() {
-                                                            Ok(val) if val >= 0 => {
-                                                                config.table_indent.left = val as usize;
-                                                            }
-                                                            _ => {
-                                                                report_invalid_value("expected a unsigned integer >= 0", span, &mut errors);
-                                                                invalid = true;
-                                                            }
-                                                        }
-                                                    }
-                                                    "right" => {
-                                                        match value.as_int() {
-                                                            Ok(val) if val >= 0 => {
-                                                                config.table_indent.right = val as usize;
-                                                            }
-                                                            _ => {
-                                                                report_invalid_value("expected a unsigned integer >= 0", span, &mut errors);
-                                                                invalid = true;
-                                                            }
-                                                        }
-                                                    }
-                                                    _ => {
-                                        report_invalid_key(&[key, key2, key3], span, &mut errors);
-                                                    return false;
-                                                    }
-                                                };
-                                                true
-                                            });
-                                            if invalid {
-                                                *value = reconstruct_padding(&config, span);
-                                            }
-                                        }
-                                        _ => {
-                                            report_invalid_value("expected a unsigned integer or a record", span, &mut errors);
-                                            *value = reconstruct_padding(&config, span);
-                                        }
-                                    },
-                                    "index_mode" => {
-                                        process_string_enum(
-                                            &mut config.table_index_mode,
-                                            &[key, key2],
-                                            value,
-                                            &mut errors);
-                                    }
-                                    "trim" => {
-                                        match try_parse_trim_strategy(value, &mut errors) {
-                                            Ok(v) => config.trim_strategy = v,
-                                            Err(e) => {
-                                                // try_parse_trim_strategy() already adds its own errors
-                                                errors.push(e);
-                                                *value =
-                                                    reconstruct_trim_strategy(&config, span);
-                                            }
-                                        }
-                                    }
-                                    "show_empty" => {
-                                        process_bool_config(value, &mut errors, &mut config.table_show_empty);
-                                    }
-                                    "abbreviated_row_count" => {
-                                        if let Ok(b) = value.as_int() {
-                                            if b < 0 {
-                                                report_invalid_value("should be an int unsigned", span, &mut errors);
-                                            }
-
-                                            config.table_abbreviation_threshold = Some(b as usize);
-                                        } else {
-                                            report_invalid_value("should be an int", span, &mut errors);
-                                        }
-                                    }
-                                    _ => {
-                                        report_invalid_key(&[key, key2], span, &mut errors);
-                                        return false
-                                    }
-                                };
-                                true
-                             });
-                        } else {
-                            report_invalid_value("should be a record", span, &mut errors);
-                            // Reconstruct
-                            *value = Value::record(
-                                record! {
-                                    "mode" => config.table_mode.reconstruct_value(span),
-                                    "index_mode" => config.table_index_mode.reconstruct_value(span),
-                                    "trim" => reconstruct_trim_strategy(&config, span),
-                                    "show_empty" => Value::bool(config.table_show_empty, span),
-                                },
-                                span,
-                            );
-                        }
-                    }
-                    "filesize" => {
-                        if let Value::Record { val, .. } = value {
-                            val.retain_mut(|key2, value| {
-                                let span = value.span();
-                                match key2 {
-                                "metric" => {
-                                    process_bool_config(value, &mut errors, &mut config.filesize_metric);
-                                }
-                                "format" => {
-                                    if let Ok(v) = value.coerce_str() {
-                                        config.filesize_format = v.to_lowercase();
-                                    } else {
-                                        report_invalid_value("should be a string", span, &mut errors);
-                                        // Reconstruct
-                                        *value =
-                                            Value::string(config.filesize_format.clone(), span);
-                                    }
-                                }
-                                _ => {
-                                    report_invalid_key(&[key, key2], span, &mut errors);
-                                    return false;
-                                }
-                            };
-                            true
-                        })
-                        } else {
-                            report_invalid_value("should be a record", span, &mut errors);
-                            // Reconstruct
-                            *value = Value::record(
-                                record! {
-                                    "metric" => Value::bool(config.filesize_metric, span),
-                                    "format" => Value::string(config.filesize_format.clone(), span),
-                                },
-                                span,
-                            );
-                        }
-                    }
-                    "explore" => {
-                        if let Ok(map) = create_map(value) {
-                            config.explore = map;
-=======
 impl UpdateFromValue for Config {
     fn update<'a>(
         &mut self,
@@ -618,256 +205,15 @@
                     if let Ok(limit) = val.as_int() {
                         if limit > 1 {
                             self.recursion_limit = limit;
->>>>>>> bda32457
                         } else {
                             errors.invalid_value(path, "an int greater than 1", val);
                         }
                     } else {
                         errors.type_mismatch(path, Type::Int, val);
                     }
-<<<<<<< HEAD
-                    // Misc. options
-                    "color_config" => {
-                        if let Ok(map) = create_map(value) {
-                            config.color_config = map;
-                        } else {
-                            report_invalid_value("should be a record", span, &mut errors);
-                            // Reconstruct
-                            *value = Value::record(
-                                config
-                                    .color_config
-                                    .iter()
-                                    .map(|(k, v)| (k.clone(), v.clone()))
-                                    .collect(),
-                                span,
-                            );
-                        }
-                    }
-                    "use_grid_icons" => {
-                        process_bool_config(value, &mut errors, &mut config.use_grid_icons);
-                    }
-                    "footer_mode" => {
-                        process_string_enum(
-                            &mut config.footer_mode,
-                            &[key],
-                            value,
-                            &mut errors);
-                    }
-                    "float_precision" => {
-                        process_int_config(value, &mut errors, &mut config.float_precision);
-                    }
-                    "use_ansi_coloring" => {
-                        process_bool_config(value, &mut errors, &mut config.use_ansi_coloring);
-                    }
-                    "edit_mode" => {
-                        process_string_enum(
-                            &mut config.edit_mode,
-                            &[key],
-                            value,
-                            &mut errors);
-                    }
-                    "shell_integration" => {
-                        if let Value::Record { val, .. } = value {
-                            val.retain_mut(|key2, value| {
-                                let span = value.span();
-                                match key2 {
-                                "osc2" => {
-                                    process_bool_config(value, &mut errors, &mut config.shell_integration_osc2);
-                                }
-                                "osc7" => {
-                                    process_bool_config(value, &mut errors, &mut config.shell_integration_osc7);
-                                }
-                                "osc8" => {
-                                    process_bool_config(value, &mut errors, &mut config.shell_integration_osc8);
-                                }
-                                "osc9_9" => {
-                                    process_bool_config(value, &mut errors, &mut config.shell_integration_osc9_9);
-                                }
-                                "osc133" => {
-                                    process_bool_config(value, &mut errors, &mut config.shell_integration_osc133);
-                                }
-                                "osc633" => {
-                                    process_bool_config(value, &mut errors, &mut config.shell_integration_osc633);
-                                }
-                                "reset_application_mode" => {
-                                    process_bool_config(value, &mut errors, &mut config.shell_integration_reset_application_mode);
-                                }
-                                _ => {
-                                    report_invalid_key(&[key, key2], span, &mut errors);
-                                    return false;
-                                }
-                            };
-                            true
-                        })
-                        } else {
-                            report_invalid_value("boolean value is deprecated, should be a record. see `config nu --default`.", span, &mut errors);
-                            // Reconstruct
-                            *value = Value::record(
-                                record! {
-                                    "osc2" => Value::bool(config.shell_integration_osc2, span),
-                                    "ocs7" => Value::bool(config.shell_integration_osc7, span),
-                                    "osc8" => Value::bool(config.shell_integration_osc8, span),
-                                    "osc9_9" => Value::bool(config.shell_integration_osc9_9, span),
-                                    "osc133" => Value::bool(config.shell_integration_osc133, span),
-                                    "osc633" => Value::bool(config.shell_integration_osc633, span),
-                                    "reset_application_mode" => Value::bool(config.shell_integration_reset_application_mode, span),
-                                },
-                                span,
-                            );
-                        }
-                    }
-                    "buffer_editor" => match value {
-                        Value::Nothing { .. } | Value::String { .. } => {
-                            config.buffer_editor = value.clone();
-                        }
-                        Value::List { vals, .. }
-                            if vals.iter().all(|val| matches!(val, Value::String { .. })) =>
-                        {
-                            config.buffer_editor = value.clone();
-                        }
-                        _ => {
-                            report_invalid_value("should be a string, list<string>, or null", span, &mut errors);
-                            *value = config.buffer_editor.clone();
-                        }
-                    },
-                    "show_banner" => {
-                        process_bool_config(value, &mut errors, &mut config.show_banner);
-                    }
-                    "render_right_prompt_on_last_line" => {
-                        process_bool_config(value, &mut errors, &mut config.render_right_prompt_on_last_line);
-                    }
-                    "bracketed_paste" => {
-                        process_bool_config(value, &mut errors, &mut config.bracketed_paste);
-                    }
-                    "use_kitty_protocol" => {
-                        process_bool_config(value, &mut errors, &mut config.use_kitty_protocol);
-                    }
-                    "highlight_resolved_externals" => {
-                        process_bool_config(value, &mut errors, &mut config.highlight_resolved_externals);
-                    }
-                    "plugins" => {
-                        if let Ok(map) = create_map(value) {
-                            config.plugins = map;
-                        } else {
-                            report_invalid_value("should be a record", span, &mut errors);
-                            // Reconstruct
-                            *value = Value::record(
-                                config
-                                    .explore
-                                    .iter()
-                                    .map(|(k, v)| (k.clone(), v.clone()))
-                                    .collect(),
-                                span,
-                            );
-                        }
-                    }
-                    "plugin_gc" => {
-                        config.plugin_gc.process(&[key], value, &mut errors);
-                    }
-                    // Menus
-                    "menus" => match create_menus(value) {
-                        Ok(map) => config.menus = map,
-                        Err(e) => {
-                            report_invalid_value("should be a valid list of menus", span, &mut errors);
-                            errors.push(e);
-                            // Reconstruct
-                            *value = reconstruct_menus(&config, span);
-                        }
-                    },
-                    // Keybindings
-                    "keybindings" => match create_keybindings(value) {
-                        Ok(keybindings) => config.keybindings = keybindings,
-                        Err(e) => {
-                            report_invalid_value("should be a valid keybindings list", span, &mut errors);
-                            errors.push(e);
-                            // Reconstruct
-                            *value = reconstruct_keybindings(&config, span);
-                        }
-                    },
-                    // Hooks
-                    "hooks" => match create_hooks(value) {
-                        Ok(hooks) => config.hooks = hooks,
-                        Err(e) => {
-                            report_invalid_value("should be a valid hooks list", span, &mut errors);
-                            errors.push(e);
-                            *value = reconstruct_hooks(&config, span);
-                        }
-                    },
-                    "datetime_format" => {
-                        if let Value::Record { val, .. } = value {
-                            val.retain_mut(|key2, value|
-                                {
-                                let span = value.span();
-                                match key2 {
-                                "normal" => {
-                                    if let Ok(v) = value.coerce_string() {
-                                        config.datetime_normal_format = Some(v);
-                                    } else {
-                                        report_invalid_value("should be a string", span, &mut errors);
-                                    }
-                                }
-                                "table" => {
-                                    if let Ok(v) = value.coerce_string() {
-                                        config.datetime_table_format = Some(v);
-                                    } else {
-                                        report_invalid_value("should be a string", span, &mut errors);
-                                    }
-                                }
-                                _ => {
-                                    report_invalid_key(&[key, key2], span, &mut errors);
-                                    return false;
-                                }
-                            }; true})
-                        } else {
-                            report_invalid_value("should be a record", span, &mut errors);
-                            // Reconstruct
-                            *value = reconstruct_datetime_format(&config, span);
-                        }
-                    }
-                    "error_style" => {
-                        process_string_enum(
-                            &mut config.error_style,
-                            &[key],
-                            value,
-                            &mut errors);
-                    }
-                    "recursion_limit" => {
-                        if let Value::Int { val, internal_span } = value {
-                            if val > &mut 1 {
-                                config.recursion_limit = *val;
-                            } else {
-                                report_invalid_value("should be a integer greater than 1", span, &mut errors);
-                                *value = Value::Int { val: 50, internal_span: *internal_span };
-                            }
-                        } else {
-                            report_invalid_value("should be a integer greater than 1", span, &mut errors);
-                            *value = Value::Int { val: 50, internal_span: value.span() };
-                        }
-                    }
-                    // Catch all
-                    _ => {
-                        report_invalid_key(&[key], span, &mut errors);
-                        return false;
-                    }
-                };
-                true
-            });
-        } else {
-            return (
-                config,
-                Some(ShellError::GenericError {
-                    error: "Error while applying config changes".into(),
-                    msg: "$env.config is not a record".into(),
-                    span: Some(self.span()),
-                    help: None,
-                    inner: vec![],
-                }),
-            );
-=======
                 }
                 _ => errors.unknown_option(path, val),
             }
->>>>>>> bda32457
         }
     }
 }
