//! Module containing the internal representation of user configuration

use crate as nu_protocol;
use crate::FromValue;
use helper::*;
use prelude::*;
use std::collections::HashMap;

pub use completions::{
    CompletionAlgorithm, CompletionConfig, CompletionSort, ExternalCompleterConfig,
};
<<<<<<< HEAD
pub use datetime_format::DatetimeFormatConfig;
pub use filesize::FilesizeConfig;
pub use helper::extract_value;
pub use history::{HistoryConfig, HistoryFileFormat};
pub use hooks::Hooks;
pub use ls::LsConfig;
pub use output::ErrorStyle;
pub use plugin_gc::{PluginGcConfig, PluginGcConfigs};
pub use reedline::{CursorShapeConfig, EditBindings, NuCursorShape, ParsedKeybinding, ParsedMenu};
pub use rm::RmConfig;
pub use shell_integration::ShellIntegrationConfig;
pub use table::{FooterMode, TableConfig, TableIndexMode, TableMode, TrimStrategy};

mod completions;
mod datetime_format;
mod error;
=======
pub use self::datetime_format::DatetimeFormatConfig;
pub use self::display_errors::DisplayErrors;
pub use self::filesize::FilesizeConfig;
pub use self::helper::extract_value;
pub use self::history::{HistoryConfig, HistoryFileFormat};
pub use self::hooks::Hooks;
pub use self::ls::LsConfig;
pub use self::output::ErrorStyle;
pub use self::plugin_gc::{PluginGcConfig, PluginGcConfigs};
pub use self::reedline::{
    create_menus, CursorShapeConfig, EditBindings, NuCursorShape, ParsedKeybinding, ParsedMenu,
};
pub use self::rm::RmConfig;
pub use self::shell_integration::ShellIntegrationConfig;
pub use self::table::{FooterMode, TableConfig, TableIndexMode, TableMode, TrimStrategy};

mod completer;
mod datetime_format;
mod display_errors;
>>>>>>> 3d008e2c
mod filesize;
mod helper;
mod history;
mod hooks;
mod ls;
mod output;
mod plugin_gc;
mod prelude;
mod reedline;
mod rm;
mod shell_integration;
mod table;

#[derive(Clone, Debug, IntoValue, Serialize, Deserialize)]
pub struct Config {
    pub filesize: FilesizeConfig,
    pub table: TableConfig,
    pub ls: LsConfig,
    pub color_config: HashMap<String, Value>,
    pub footer_mode: FooterMode,
    pub float_precision: i64,
    pub recursion_limit: i64,
    pub use_ansi_coloring: bool,
    pub completions: CompletionConfig,
    pub edit_mode: EditBindings,
    pub history: HistoryConfig,
    pub keybindings: Vec<ParsedKeybinding>,
    pub menus: Vec<ParsedMenu>,
    pub hooks: Hooks,
    pub rm: RmConfig,
    pub shell_integration: ShellIntegrationConfig,
    pub buffer_editor: Value,
    pub show_banner: bool,
    pub bracketed_paste: bool,
    pub render_right_prompt_on_last_line: bool,
    pub explore: HashMap<String, Value>,
    pub cursor_shape: CursorShapeConfig,
    pub datetime_format: DatetimeFormatConfig,
    pub error_style: ErrorStyle,
    pub display_errors: DisplayErrors,
    pub use_kitty_protocol: bool,
    pub highlight_resolved_externals: bool,
    /// Configuration for plugins.
    ///
    /// Users can provide configuration for a plugin through this entry.  The entry name must
    /// match the registered plugin name so `plugin add nu_plugin_example` will be able to place
    /// its configuration under a `nu_plugin_example` column.
    pub plugins: HashMap<String, Value>,
    /// Configuration for plugin garbage collection.
    pub plugin_gc: PluginGcConfigs,
}

impl Default for Config {
    fn default() -> Config {
        Config {
            show_banner: true,

            table: TableConfig::default(),
            rm: RmConfig::default(),
            ls: LsConfig::default(),

            datetime_format: DatetimeFormatConfig::default(),

            explore: HashMap::new(),

            history: HistoryConfig::default(),

            completions: CompletionConfig::default(),

            recursion_limit: 50,

            filesize: FilesizeConfig::default(),

            cursor_shape: CursorShapeConfig::default(),

            color_config: HashMap::new(),
            footer_mode: FooterMode::RowCount(25),
            float_precision: 2,
            buffer_editor: Value::nothing(Span::unknown()),
            use_ansi_coloring: true,
            bracketed_paste: true,
            edit_mode: EditBindings::default(),

            shell_integration: ShellIntegrationConfig::default(),

            render_right_prompt_on_last_line: false,

            hooks: Hooks::new(),

            menus: Vec::new(),

            keybindings: Vec::new(),

            error_style: ErrorStyle::Fancy,
            display_errors: DisplayErrors::default(),

            use_kitty_protocol: false,
            highlight_resolved_externals: false,

            plugins: HashMap::new(),
            plugin_gc: PluginGcConfigs::default(),
        }
    }
}

impl UpdateFromValue for Config {
    fn update<'a>(
        &mut self,
        value: &'a Value,
        path: &mut ConfigPath<'a>,
        errors: &mut ConfigErrors,
    ) {
        let Value::Record { val: record, .. } = value else {
            errors.type_mismatch(path, Type::record(), value);
            return;
        };

        for (col, val) in record.iter() {
            let path = &mut path.push(col);
            match col.as_str() {
                "ls" => self.ls.update(val, path, errors),
                "rm" => self.rm.update(val, path, errors),
                "history" => self.history.update(val, path, errors),
                "completions" => self.completions.update(val, path, errors),
                "cursor_shape" => self.cursor_shape.update(val, path, errors),
                "table" => self.table.update(val, path, errors),
                "filesize" => self.filesize.update(val, path, errors),
                "explore" => self.explore.update(val, path, errors),
                "color_config" => self.color_config.update(val, path, errors),
                "use_grid_icons" => {
                    // TODO: delete it after 0.99
                    errors.error_raw(ShellError::GenericError {
                        error: format!("the {} option has been removed", **path),
                        msg: "remove this".into(),
                        span: Some(val.span()),
                        help: Some("use `grid -i` instead".into()),
                        inner: Vec::new(),
                    });
                }
                "footer_mode" => self.footer_mode.update(val, path, errors),
                "float_precision" => self.float_precision.update(val, path, errors),
                "use_ansi_coloring" => self.use_ansi_coloring.update(val, path, errors),
                "edit_mode" => self.edit_mode.update(val, path, errors),
                "shell_integration" => self.shell_integration.update(val, path, errors),
                "buffer_editor" => match val {
                    Value::Nothing { .. } | Value::String { .. } => {
                        self.buffer_editor = val.clone();
                    }
                    Value::List { vals, .. }
                        if vals.iter().all(|val| matches!(val, Value::String { .. })) =>
                    {
                        self.buffer_editor = val.clone();
                    }
                    _ => errors.type_mismatch(
                        path,
                        Type::custom("string, list<string, or nothing"),
                        val,
                    ),
                },
<<<<<<< HEAD
                "show_banner" => self.show_banner.update(val, path, errors),
                "render_right_prompt_on_last_line" => self
                    .render_right_prompt_on_last_line
                    .update(val, path, errors),
                "bracketed_paste" => self.bracketed_paste.update(val, path, errors),
                "use_kitty_protocol" => self.use_kitty_protocol.update(val, path, errors),
=======
                "show_banner" => {
                    process_bool_config(value, &mut errors, &mut config.show_banner);
                }
                "display_errors" => {
                    if let Value::Record { val, .. } = value {
                        val.to_mut().retain_mut(|key2, value| {
                            let span = value.span();
                            match key2 {
                                "exit_code" => {
                                    process_bool_config(value, &mut errors, &mut config.display_errors.exit_code);
                                }
                                "termination_signal" => {
                                    process_bool_config(value, &mut errors, &mut config.display_errors.termination_signal);
                                }
                                _ => {
                                    report_invalid_key(&[key, key2], span, &mut errors);
                                    return false;
                                }
                            };
                            true
                        });
                    } else {
                        report_invalid_value("should be a record", span, &mut errors);
                        *value = config.display_errors.into_value(span);
                    }
                }
                "render_right_prompt_on_last_line" => {
                    process_bool_config(value, &mut errors, &mut config.render_right_prompt_on_last_line);
                }
                "bracketed_paste" => {
                    process_bool_config(value, &mut errors, &mut config.bracketed_paste);
                }
                "use_kitty_protocol" => {
                    process_bool_config(value, &mut errors, &mut config.use_kitty_protocol);
                }
>>>>>>> 3d008e2c
                "highlight_resolved_externals" => {
                    self.highlight_resolved_externals.update(val, path, errors)
                }
                "plugins" => self.plugins.update(val, path, errors),
                "plugin_gc" => self.plugin_gc.update(val, path, errors),
                "menus" => match Vec::from_value(val.clone()) {
                    Ok(menus) => self.menus = menus,
                    Err(err) => errors.error(path, err),
                },
                "keybindings" => match Vec::from_value(val.clone()) {
                    Ok(keybindings) => self.keybindings = keybindings,
                    Err(err) => errors.error(path, err),
                },
                "hooks" => self.hooks.update(val, path, errors),
                "datetime_format" => self.datetime_format.update(val, path, errors),
                "error_style" => self.error_style.update(val, path, errors),
                "recursion_limit" => {
                    if let Ok(limit) = val.as_int() {
                        if limit > 1 {
                            self.recursion_limit = limit;
                        } else {
                            errors.incorrect_value(path, "an int greater than 1", val);
                        }
                    } else {
                        errors.type_mismatch(path, Type::Int, val);
                    }
                }
                _ => errors.unknown_value(path, val),
            }
        }
    }
}

impl Config {
    pub fn update_from_value(&mut self, old: &Config, value: &Value) -> Option<ShellError> {
        // Current behaviour is that config errors are displayed, but do not prevent the rest
        // of the config from being updated (fields with errors are skipped/not updated).
        // Errors are simply collected one-by-one and wrapped into a ShellError variant at the end.
        let mut errors = ConfigErrors::new(old);
        let mut path = ConfigPath::new();

        self.update(value, &mut path, &mut errors);

        errors.into_shell_error()
    }
}<|MERGE_RESOLUTION|>--- conflicted
+++ resolved
@@ -9,8 +9,8 @@
 pub use completions::{
     CompletionAlgorithm, CompletionConfig, CompletionSort, ExternalCompleterConfig,
 };
-<<<<<<< HEAD
 pub use datetime_format::DatetimeFormatConfig;
+pub use display_errors::DisplayErrors;
 pub use filesize::FilesizeConfig;
 pub use helper::extract_value;
 pub use history::{HistoryConfig, HistoryFileFormat};
@@ -25,28 +25,8 @@
 
 mod completions;
 mod datetime_format;
+mod display_errors;
 mod error;
-=======
-pub use self::datetime_format::DatetimeFormatConfig;
-pub use self::display_errors::DisplayErrors;
-pub use self::filesize::FilesizeConfig;
-pub use self::helper::extract_value;
-pub use self::history::{HistoryConfig, HistoryFileFormat};
-pub use self::hooks::Hooks;
-pub use self::ls::LsConfig;
-pub use self::output::ErrorStyle;
-pub use self::plugin_gc::{PluginGcConfig, PluginGcConfigs};
-pub use self::reedline::{
-    create_menus, CursorShapeConfig, EditBindings, NuCursorShape, ParsedKeybinding, ParsedMenu,
-};
-pub use self::rm::RmConfig;
-pub use self::shell_integration::ShellIntegrationConfig;
-pub use self::table::{FooterMode, TableConfig, TableIndexMode, TableMode, TrimStrategy};
-
-mod completer;
-mod datetime_format;
-mod display_errors;
->>>>>>> 3d008e2c
 mod filesize;
 mod helper;
 mod history;
@@ -206,50 +186,13 @@
                         val,
                     ),
                 },
-<<<<<<< HEAD
                 "show_banner" => self.show_banner.update(val, path, errors),
+                "display_errors" => self.display_errors.update(val, path, errors),
                 "render_right_prompt_on_last_line" => self
                     .render_right_prompt_on_last_line
                     .update(val, path, errors),
                 "bracketed_paste" => self.bracketed_paste.update(val, path, errors),
                 "use_kitty_protocol" => self.use_kitty_protocol.update(val, path, errors),
-=======
-                "show_banner" => {
-                    process_bool_config(value, &mut errors, &mut config.show_banner);
-                }
-                "display_errors" => {
-                    if let Value::Record { val, .. } = value {
-                        val.to_mut().retain_mut(|key2, value| {
-                            let span = value.span();
-                            match key2 {
-                                "exit_code" => {
-                                    process_bool_config(value, &mut errors, &mut config.display_errors.exit_code);
-                                }
-                                "termination_signal" => {
-                                    process_bool_config(value, &mut errors, &mut config.display_errors.termination_signal);
-                                }
-                                _ => {
-                                    report_invalid_key(&[key, key2], span, &mut errors);
-                                    return false;
-                                }
-                            };
-                            true
-                        });
-                    } else {
-                        report_invalid_value("should be a record", span, &mut errors);
-                        *value = config.display_errors.into_value(span);
-                    }
-                }
-                "render_right_prompt_on_last_line" => {
-                    process_bool_config(value, &mut errors, &mut config.render_right_prompt_on_last_line);
-                }
-                "bracketed_paste" => {
-                    process_bool_config(value, &mut errors, &mut config.bracketed_paste);
-                }
-                "use_kitty_protocol" => {
-                    process_bool_config(value, &mut errors, &mut config.use_kitty_protocol);
-                }
->>>>>>> 3d008e2c
                 "highlight_resolved_externals" => {
                     self.highlight_resolved_externals.update(val, path, errors)
                 }
