use miette::Diagnostic;
use serde::{Deserialize, Serialize};
use std::{io, num::NonZeroI32};
use thiserror::Error;

use crate::{
<<<<<<< HEAD
    ast::Operator, engine::StateWorkingSet, format_error, LabeledError, ParseError, Span, Spanned,
    Type, Value,
=======
    ast::Operator, engine::StateWorkingSet, format_shell_error, record, LabeledError, ParseError,
    Span, Spanned, Value,
>>>>>>> 3d008e2c
};

/// The fundamental error type for the evaluation engine. These cases represent different kinds of errors
/// the evaluator might face, along with helpful spans to label. An error renderer will take this error value
/// and pass it into an error viewer to display to the user.
#[derive(Debug, Clone, Error, Diagnostic, PartialEq)]
pub enum ShellError {
    /// An operator received two arguments of incompatible types.
    ///
    /// ## Resolution
    ///
    /// Check each argument's type and convert one or both as needed.
    #[error("Type mismatch during operation.")]
    #[diagnostic(code(nu::shell::type_mismatch))]
    OperatorMismatch {
        #[label = "type mismatch for operator"]
        op_span: Span,
        lhs_ty: String,
        #[label("{lhs_ty}")]
        lhs_span: Span,
        rhs_ty: String,
        #[label("{rhs_ty}")]
        rhs_span: Span,
    },

    /// An arithmetic operation's resulting value overflowed its possible size.
    ///
    /// ## Resolution
    ///
    /// Check the inputs to the operation and add guards for their sizes.
    /// Integers are generally of size i64, floats are generally f64.
    #[error("Operator overflow.")]
    #[diagnostic(code(nu::shell::operator_overflow), help("{help}"))]
    OperatorOverflow {
        msg: String,
        #[label = "{msg}"]
        span: Span,
        help: String,
    },

    /// The pipelined input into a command was not of the expected type. For example, it might
    /// expect a string input, but received a table instead.
    ///
    /// ## Resolution
    ///
    /// Check the relevant pipeline and extract or convert values as needed.
    #[error("Pipeline mismatch.")]
    #[diagnostic(code(nu::shell::pipeline_mismatch))]
    PipelineMismatch {
        exp_input_type: String,
        #[label("expected: {exp_input_type}")]
        dst_span: Span,
        #[label("value originates from here")]
        src_span: Span,
    },

    // TODO: properly unify
    /// The pipelined input into a command was not of the expected type. For example, it might
    /// expect a string input, but received a table instead.
    ///
    /// (duplicate of [`ShellError::PipelineMismatch`] that reports the observed type)
    ///
    /// ## Resolution
    ///
    /// Check the relevant pipeline and extract or convert values as needed.
    #[error("Input type not supported.")]
    #[diagnostic(code(nu::shell::only_supports_this_input_type))]
    OnlySupportsThisInputType {
        exp_input_type: String,
        wrong_type: String,
        #[label("only {exp_input_type} input data is supported")]
        dst_span: Span,
        #[label("input type: {wrong_type}")]
        src_span: Span,
    },

    /// No input value was piped into the command.
    ///
    /// ## Resolution
    ///
    /// Only use this command to process values from a previous expression.
    #[error("Pipeline empty.")]
    #[diagnostic(code(nu::shell::pipeline_mismatch))]
    PipelineEmpty {
        #[label("no input value was piped in")]
        dst_span: Span,
    },

    // TODO: remove non type error usages
    /// A command received an argument of the wrong type.
    ///
    /// ## Resolution
    ///
    /// Convert the argument type before passing it in, or change the command to accept the type.
    #[error("Type mismatch.")]
    #[diagnostic(code(nu::shell::type_mismatch))]
    TypeMismatch {
        err_message: String,
        #[label = "{err_message}"]
        span: Span,
    },

    /// The type of a value was different from the expected type.
    ///
    /// ## Resolution
    ///
    /// Convert the value to correct type or pass a value of the correct type.
    #[error("Type mismatch.")]
    #[diagnostic(code(nu::shell::type_mismatch))]
    RuntimeTypeMismatch {
        expected: Type,
        actual: Type,
        #[label = "expected {expected}, but got {actual}"]
        span: Span,
    },

    /// A value had the correct type but does not satisfy some condition.
    ///
    /// ## Resolution
    ///
    /// Ensure the value is valid based off the reason in the error message.
    #[error("Invalid value.")]
    #[diagnostic(code(nu::shell::invalid_value))]
    InvalidValue {
        valid: String,
        actual: String,
        #[label = "expected {valid}, but got {actual}"]
        span: Span,
    },

    /// A command received an argument with correct type but incorrect value.
    ///
    /// ## Resolution
    ///
    /// Correct the argument value before passing it in or change the command.
    #[error("Incorrect value.")]
    #[diagnostic(code(nu::shell::incorrect_value))]
    IncorrectValue {
        msg: String,
        #[label = "{msg}"]
        val_span: Span,
        #[label = "encountered here"]
        call_span: Span,
    },

    /// This value cannot be used with this operator.
    ///
    /// ## Resolution
    ///
    /// Not all values, for example custom values, can be used with all operators. Either
    /// implement support for the operator on this type, or convert the type to a supported one.
    #[error("Unsupported operator: {operator}.")]
    #[diagnostic(code(nu::shell::unsupported_operator))]
    UnsupportedOperator {
        operator: Operator,
        #[label = "unsupported operator"]
        span: Span,
    },

    /// Invalid assignment left-hand side
    ///
    /// ## Resolution
    ///
    /// Assignment requires that you assign to a variable or variable cell path.
    #[error("Assignment operations require a variable.")]
    #[diagnostic(code(nu::shell::assignment_requires_variable))]
    AssignmentRequiresVar {
        #[label = "needs to be a variable"]
        lhs_span: Span,
    },

    /// Invalid assignment left-hand side
    ///
    /// ## Resolution
    ///
    /// Assignment requires that you assign to a mutable variable or cell path.
    #[error("Assignment to an immutable variable.")]
    #[diagnostic(code(nu::shell::assignment_requires_mutable_variable))]
    AssignmentRequiresMutableVar {
        #[label = "needs to be a mutable variable"]
        lhs_span: Span,
    },

    /// An operator was not recognized during evaluation.
    ///
    /// ## Resolution
    ///
    /// Did you write the correct operator?
    #[error("Unknown operator: {op_token}.")]
    #[diagnostic(code(nu::shell::unknown_operator))]
    UnknownOperator {
        op_token: String,
        #[label = "unknown operator"]
        span: Span,
    },

    /// An expected command parameter is missing.
    ///
    /// ## Resolution
    ///
    /// Add the expected parameter and try again.
    #[error("Missing parameter: {param_name}.")]
    #[diagnostic(code(nu::shell::missing_parameter))]
    MissingParameter {
        param_name: String,
        #[label = "missing parameter: {param_name}"]
        span: Span,
    },

    /// Two parameters conflict with each other or are otherwise mutually exclusive.
    ///
    /// ## Resolution
    ///
    /// Remove one of the parameters/options and try again.
    #[error("Incompatible parameters.")]
    #[diagnostic(code(nu::shell::incompatible_parameters))]
    IncompatibleParameters {
        left_message: String,
        // Be cautious, as flags can share the same span, resulting in a panic (ex: `rm -pt`)
        #[label("{left_message}")]
        left_span: Span,
        right_message: String,
        #[label("{right_message}")]
        right_span: Span,
    },

    /// There's some issue with number or matching of delimiters in an expression.
    ///
    /// ## Resolution
    ///
    /// Check your syntax for mismatched braces, RegExp syntax errors, etc, based on the specific error message.
    #[error("Delimiter error")]
    #[diagnostic(code(nu::shell::delimiter_error))]
    DelimiterError {
        msg: String,
        #[label("{msg}")]
        span: Span,
    },

    /// An operation received parameters with some sort of incompatibility
    /// (for example, different number of rows in a table, incompatible column names, etc).
    ///
    /// ## Resolution
    ///
    /// Refer to the specific error message for details on what's incompatible and then fix your
    /// inputs to make sure they match that way.
    #[error("Incompatible parameters.")]
    #[diagnostic(code(nu::shell::incompatible_parameters))]
    IncompatibleParametersSingle {
        msg: String,
        #[label = "{msg}"]
        span: Span,
    },

    /// You're trying to run an unsupported external command.
    ///
    /// ## Resolution
    ///
    /// Make sure there's an appropriate `run-external` declaration for this external command.
    #[error("Running external commands not supported")]
    #[diagnostic(code(nu::shell::external_commands))]
    ExternalNotSupported {
        #[label = "external not supported"]
        span: Span,
    },

    // TODO: consider moving to a more generic error variant for invalid values
    /// The given probability input is invalid. The probability must be between 0 and 1.
    ///
    /// ## Resolution
    ///
    /// Make sure the probability is between 0 and 1 and try again.
    #[error("Invalid Probability.")]
    #[diagnostic(code(nu::shell::invalid_probability))]
    InvalidProbability {
        #[label = "invalid probability: must be between 0 and 1"]
        span: Span,
    },

    /// The first value in a `..` range must be compatible with the second one.
    ///
    /// ## Resolution
    ///
    /// Check to make sure both values are compatible, and that the values are enumerable in Nushell.
    #[error("Invalid range {left_flank}..{right_flank}")]
    #[diagnostic(code(nu::shell::invalid_range))]
    InvalidRange {
        left_flank: String,
        right_flank: String,
        #[label = "expected a valid range"]
        span: Span,
    },

    /// Catastrophic nushell failure. This reflects a completely unexpected or unrecoverable error.
    ///
    /// ## Resolution
    ///
    /// It is very likely that this is a bug. Please file an issue at <https://github.com/nushell/nushell/issues> with relevant information.
    #[error("Nushell failed: {msg}.")]
    #[diagnostic(
        code(nu::shell::nushell_failed),
        help(
        "This shouldn't happen. Please file an issue: https://github.com/nushell/nushell/issues"
    ))]
    // Only use this one if Nushell completely falls over and hits a state that isn't possible or isn't recoverable
    NushellFailed { msg: String },

    /// Catastrophic nushell failure. This reflects a completely unexpected or unrecoverable error.
    ///
    /// ## Resolution
    ///
    /// It is very likely that this is a bug. Please file an issue at <https://github.com/nushell/nushell/issues> with relevant information.
    #[error("Nushell failed: {msg}.")]
    #[diagnostic(
        code(nu::shell::nushell_failed_spanned),
        help(
        "This shouldn't happen. Please file an issue: https://github.com/nushell/nushell/issues"
    ))]
    // Only use this one if Nushell completely falls over and hits a state that isn't possible or isn't recoverable
    NushellFailedSpanned {
        msg: String,
        label: String,
        #[label = "{label}"]
        span: Span,
    },

    /// Catastrophic nushell failure. This reflects a completely unexpected or unrecoverable error.
    ///
    /// ## Resolution
    ///
    /// It is very likely that this is a bug. Please file an issue at <https://github.com/nushell/nushell/issues> with relevant information.
    #[error("Nushell failed: {msg}.")]
    #[diagnostic(code(nu::shell::nushell_failed_help))]
    // Only use this one if Nushell completely falls over and hits a state that isn't possible or isn't recoverable
    NushellFailedHelp {
        msg: String,
        #[help]
        help: String,
    },

    /// A referenced variable was not found at runtime.
    ///
    /// ## Resolution
    ///
    /// Check the variable name. Did you typo it? Did you forget to declare it? Is the casing right?
    #[error("Variable not found")]
    #[diagnostic(code(nu::shell::variable_not_found))]
    VariableNotFoundAtRuntime {
        #[label = "variable not found"]
        span: Span,
    },

    /// A referenced environment variable was not found at runtime.
    ///
    /// ## Resolution
    ///
    /// Check the environment variable name. Did you typo it? Did you forget to declare it? Is the casing right?
    #[error("Environment variable '{envvar_name}' not found")]
    #[diagnostic(code(nu::shell::env_variable_not_found))]
    EnvVarNotFoundAtRuntime {
        envvar_name: String,
        #[label = "environment variable not found"]
        span: Span,
    },

    /// A referenced module was not found at runtime.
    ///
    /// ## Resolution
    ///
    /// Check the module name. Did you typo it? Did you forget to declare it? Is the casing right?
    #[error("Module '{mod_name}' not found")]
    #[diagnostic(code(nu::shell::module_not_found))]
    ModuleNotFoundAtRuntime {
        mod_name: String,
        #[label = "module not found"]
        span: Span,
    },

    /// A referenced overlay was not found at runtime.
    ///
    /// ## Resolution
    ///
    /// Check the overlay name. Did you typo it? Did you forget to declare it? Is the casing right?
    #[error("Overlay '{overlay_name}' not found")]
    #[diagnostic(code(nu::shell::overlay_not_found))]
    OverlayNotFoundAtRuntime {
        overlay_name: String,
        #[label = "overlay not found"]
        span: Span,
    },

    /// The given item was not found. This is a fairly generic error that depends on context.
    ///
    /// ## Resolution
    ///
    /// This error is triggered in various places, and simply signals that "something" was not found. Refer to the specific error message for further details.
    #[error("Not found.")]
    #[diagnostic(code(nu::parser::not_found))]
    NotFound {
        #[label = "did not find anything under this name"]
        span: Span,
    },

    /// Failed to convert a value of one type into a different type.
    ///
    /// ## Resolution
    ///
    /// Not all values can be coerced this way. Check the supported type(s) and try again.
    #[error("Can't convert to {to_type}.")]
    #[diagnostic(code(nu::shell::cant_convert))]
    CantConvert {
        to_type: String,
        from_type: String,
        #[label("can't convert {from_type} to {to_type}")]
        span: Span,
        #[help]
        help: Option<String>,
    },

    #[error("Can't convert string `{details}` to duration.")]
    #[diagnostic(code(nu::shell::cant_convert_with_value))]
    CantConvertToDuration {
        details: String,
        #[label("can't be converted to duration")]
        dst_span: Span,
        #[label("this string value...")]
        src_span: Span,
        #[help]
        help: Option<String>,
    },

    /// An environment variable cannot be represented as a string.
    ///
    /// ## Resolution
    ///
    /// Not all types can be converted to environment variable values, which must be strings. Check the input type and try again.
    #[error("'{envvar_name}' is not representable as a string.")]
    #[diagnostic(
            code(nu::shell::env_var_not_a_string),
            help(
                r#"The '{envvar_name}' environment variable must be a string or be convertible to a string.
    Either make sure '{envvar_name}' is a string, or add a 'to_string' entry for it in ENV_CONVERSIONS."#
            )
        )]
    EnvVarNotAString {
        envvar_name: String,
        #[label("value not representable as a string")]
        span: Span,
    },

    /// This environment variable cannot be set manually.
    ///
    /// ## Resolution
    ///
    /// This environment variable is set automatically by Nushell and cannot not be set manually.
    #[error("{envvar_name} cannot be set manually.")]
    #[diagnostic(
        code(nu::shell::automatic_env_var_set_manually),
        help(
            r#"The environment variable '{envvar_name}' is set automatically by Nushell and cannot be set manually."#
        )
    )]
    AutomaticEnvVarSetManually {
        envvar_name: String,
        #[label("cannot set '{envvar_name}' manually")]
        span: Span,
    },

    /// It is not possible to replace the entire environment at once
    ///
    /// ## Resolution
    ///
    /// Setting the entire environment is not allowed. Change environment variables individually
    /// instead.
    #[error("Cannot replace environment.")]
    #[diagnostic(
        code(nu::shell::cannot_replace_env),
        help(r#"Assigning a value to '$env' is not allowed."#)
    )]
    CannotReplaceEnv {
        #[label("setting '$env' not allowed")]
        span: Span,
    },

    /// Division by zero is not a thing.
    ///
    /// ## Resolution
    ///
    /// Add a guard of some sort to check whether a denominator input to this division is zero, and branch off if that's the case.
    #[error("Division by zero.")]
    #[diagnostic(code(nu::shell::division_by_zero))]
    DivisionByZero {
        #[label("division by zero")]
        span: Span,
    },

    /// An error happened while trying to create a range.
    ///
    /// This can happen in various unexpected situations, for example if the range would loop forever (as would be the case with a 0-increment).
    ///
    /// ## Resolution
    ///
    /// Check your range values to make sure they're countable and would not loop forever.
    #[error("Can't convert range to countable values")]
    #[diagnostic(code(nu::shell::range_to_countable))]
    CannotCreateRange {
        #[label = "can't convert to countable values"]
        span: Span,
    },

    /// You attempted to access an index beyond the available length of a value.
    ///
    /// ## Resolution
    ///
    /// Check your lengths and try again.
    #[error("Row number too large (max: {max_idx}).")]
    #[diagnostic(code(nu::shell::access_beyond_end))]
    AccessBeyondEnd {
        max_idx: usize,
        #[label = "index too large (max: {max_idx})"]
        span: Span,
    },

    /// You attempted to insert data at a list position higher than the end.
    ///
    /// ## Resolution
    ///
    /// To insert data into a list, assign to the last used index + 1.
    #[error("Inserted at wrong row number (should be {available_idx}).")]
    #[diagnostic(code(nu::shell::access_beyond_end))]
    InsertAfterNextFreeIndex {
        available_idx: usize,
        #[label = "can't insert at index (the next available index is {available_idx})"]
        span: Span,
    },

    /// You attempted to access an index when it's empty.
    ///
    /// ## Resolution
    ///
    /// Check your lengths and try again.
    #[error("Row number too large (empty content).")]
    #[diagnostic(code(nu::shell::access_beyond_end))]
    AccessEmptyContent {
        #[label = "index too large (empty content)"]
        span: Span,
    },

    // TODO: check to be taken over by `AccessBeyondEnd`
    /// You attempted to access an index beyond the available length of a stream.
    ///
    /// ## Resolution
    ///
    /// Check your lengths and try again.
    #[error("Row number too large.")]
    #[diagnostic(code(nu::shell::access_beyond_end_of_stream))]
    AccessBeyondEndOfStream {
        #[label = "index too large"]
        span: Span,
    },

    /// Tried to index into a type that does not support pathed access.
    ///
    /// ## Resolution
    ///
    /// Check your types. Only composite types can be pathed into.
    #[error("Data cannot be accessed with a cell path")]
    #[diagnostic(code(nu::shell::incompatible_path_access))]
    IncompatiblePathAccess {
        type_name: String,
        #[label("{type_name} doesn't support cell paths")]
        span: Span,
    },

    /// The requested column does not exist.
    ///
    /// ## Resolution
    ///
    /// Check the spelling of your column name. Did you forget to rename a column somewhere?
    #[error("Cannot find column '{col_name}'")]
    #[diagnostic(code(nu::shell::column_not_found))]
    CantFindColumn {
        col_name: String,
        #[label = "cannot find column '{col_name}'"]
        span: Option<Span>,
        #[label = "value originates here"]
        src_span: Span,
    },

    /// Attempted to insert a column into a table, but a column with that name already exists.
    ///
    /// ## Resolution
    ///
    /// Drop or rename the existing column (check `rename -h`) and try again.
    #[error("Column already exists")]
    #[diagnostic(code(nu::shell::column_already_exists))]
    ColumnAlreadyExists {
        col_name: String,
        #[label = "column '{col_name}' already exists"]
        span: Span,
        #[label = "value originates here"]
        src_span: Span,
    },

    /// The given operation can only be performed on lists.
    ///
    /// ## Resolution
    ///
    /// Check the input type to this command. Are you sure it's a list?
    #[error("Not a list value")]
    #[diagnostic(code(nu::shell::not_a_list))]
    NotAList {
        #[label = "value not a list"]
        dst_span: Span,
        #[label = "value originates here"]
        src_span: Span,
    },

    /// Fields can only be defined once
    ///
    /// ## Resolution
    ///
    /// Check the record to ensure you aren't reusing the same field name
    #[error("Record field or table column used twice: {col_name}")]
    #[diagnostic(code(nu::shell::column_defined_twice))]
    ColumnDefinedTwice {
        col_name: String,
        #[label = "field redefined here"]
        second_use: Span,
        #[label = "field first defined here"]
        first_use: Span,
    },

    /// Attempted to create a record from different number of columns and values
    ///
    /// ## Resolution
    ///
    /// Check the record has the same number of columns as values
    #[error("Attempted to create a record from different number of columns and values")]
    #[diagnostic(code(nu::shell::record_cols_vals_mismatch))]
    RecordColsValsMismatch {
        #[label = "problematic value"]
        bad_value: Span,
        #[label = "attempted to create the record here"]
        creation_site: Span,
    },

    /// An error happened while performing an external command.
    ///
    /// ## Resolution
    ///
    /// This error is fairly generic. Refer to the specific error message for further details.
    #[error("External command failed")]
    #[diagnostic(code(nu::shell::external_command), help("{help}"))]
    ExternalCommand {
        label: String,
        help: String,
        #[label("{label}")]
        span: Span,
    },

    /// An external command exited with a non-zero exit code.
    ///
    /// ## Resolution
    ///
    /// Check the external command's error message.
    #[error("External command had a non-zero exit code")]
    #[diagnostic(code(nu::shell::non_zero_exit_code))]
    NonZeroExitCode {
        exit_code: NonZeroI32,
        #[label("exited with code {exit_code}")]
        span: Span,
    },

    #[cfg(unix)]
    /// An external command exited due to a signal.
    ///
    /// ## Resolution
    ///
    /// Check why the signal was sent or triggered.
    #[error("External command was terminated by a signal")]
    #[diagnostic(code(nu::shell::terminated_by_signal))]
    TerminatedBySignal {
        signal_name: String,
        signal: i32,
        #[label("terminated by {signal_name} ({signal})")]
        span: Span,
    },

    #[cfg(unix)]
    /// An external command core dumped.
    ///
    /// ## Resolution
    ///
    /// Check why the core dumped was triggered.
    #[error("External command core dumped")]
    #[diagnostic(code(nu::shell::core_dumped))]
    CoreDumped {
        signal_name: String,
        signal: i32,
        #[label("core dumped with {signal_name} ({signal})")]
        span: Span,
    },

    /// An unsupported body input was used for the respective application body type in 'http' command
    ///
    /// ## Resolution
    ///
    /// This error is fairly generic. Refer to the specific error message for further details.
    #[error("Unsupported body for current content type")]
    #[diagnostic(code(nu::shell::unsupported_body), help("{msg}"))]
    UnsupportedHttpBody { msg: String },

    /// An operation was attempted with an input unsupported for some reason.
    ///
    /// ## Resolution
    ///
    /// This error is fairly generic. Refer to the specific error message for further details.
    #[error("Unsupported input")]
    #[diagnostic(code(nu::shell::unsupported_input))]
    UnsupportedInput {
        msg: String,
        input: String,
        #[label("{msg}")]
        msg_span: Span,
        #[label("{input}")]
        input_span: Span,
    },

    /// Failed to parse an input into a datetime value.
    ///
    /// ## Resolution
    ///
    /// Make sure your datetime input format is correct.
    ///
    /// For example, these are some valid formats:
    ///
    /// * "5 pm"
    /// * "2020/12/4"
    /// * "2020.12.04 22:10 +2"
    /// * "2020-04-12 22:10:57 +02:00"
    /// * "2020-04-12T22:10:57.213231+02:00"
    /// * "Tue, 1 Jul 2003 10:52:37 +0200""#
    #[error("Unable to parse datetime: [{msg}].")]
    #[diagnostic(
        code(nu::shell::datetime_parse_error),
        help(
            r#"Examples of supported inputs:
 * "5 pm"
 * "2020/12/4"
 * "2020.12.04 22:10 +2"
 * "2020-04-12 22:10:57 +02:00"
 * "2020-04-12T22:10:57.213231+02:00"
 * "Tue, 1 Jul 2003 10:52:37 +0200""#
        )
    )]
    DatetimeParseError {
        msg: String,
        #[label("datetime parsing failed")]
        span: Span,
    },

    /// A network operation failed.
    ///
    /// ## Resolution
    ///
    /// It's always DNS.
    #[error("Network failure")]
    #[diagnostic(code(nu::shell::network_failure))]
    NetworkFailure {
        msg: String,
        #[label("{msg}")]
        span: Span,
    },

    /// Help text for this command could not be found.
    ///
    /// ## Resolution
    ///
    /// Check the spelling for the requested command and try again. Are you sure it's defined and your configurations are loading correctly? Can you execute it?
    #[error("Command not found")]
    #[diagnostic(code(nu::shell::command_not_found))]
    CommandNotFound {
        #[label("command not found")]
        span: Span,
    },

    /// This alias could not be found
    ///
    /// ## Resolution
    ///
    /// The alias does not exist in the current scope. It might exist in another scope or overlay or be hidden.
    #[error("Alias not found")]
    #[diagnostic(code(nu::shell::alias_not_found))]
    AliasNotFound {
        #[label("alias not found")]
        span: Span,
    },

    /// Failed to find a file during a nushell operation.
    ///
    /// ## Resolution
    ///
    /// Does the file in the error message exist? Is it readable and accessible? Is the casing right?
    #[error("File not found")]
    #[diagnostic(code(nu::shell::file_not_found), help("{file} does not exist"))]
    FileNotFound {
        file: String,
        #[label("file not found")]
        span: Span,
    },

    /// Failed to find a file during a nushell operation.
    ///
    /// ## Resolution
    ///
    /// Does the file in the error message exist? Is it readable and accessible? Is the casing right?
    #[error("File not found")]
    #[diagnostic(code(nu::shell::file_not_found))]
    FileNotFoundCustom {
        msg: String,
        #[label("{msg}")]
        span: Span,
    },

    /// The registered plugin data for a plugin is invalid.
    ///
    /// ## Resolution
    ///
    /// `plugin add` the plugin again to update the data, or remove it with `plugin rm`.
    #[error("The registered plugin data for `{plugin_name}` is invalid")]
    #[diagnostic(code(nu::shell::plugin_registry_data_invalid))]
    PluginRegistryDataInvalid {
        plugin_name: String,
        #[label("plugin `{plugin_name}` loaded here")]
        span: Option<Span>,
        #[help("the format in the plugin registry file is not compatible with this version of Nushell.\n\nTry adding the plugin again with `{}`")]
        add_command: String,
    },

    /// A plugin failed to load.
    ///
    /// ## Resolution
    ///
    /// This is a fairly generic error. Refer to the specific error message for further details.
    #[error("Plugin failed to load: {msg}")]
    #[diagnostic(code(nu::shell::plugin_failed_to_load))]
    PluginFailedToLoad { msg: String },

    /// A message from a plugin failed to encode.
    ///
    /// ## Resolution
    ///
    /// This is likely a bug with the plugin itself.
    #[error("Plugin failed to encode: {msg}")]
    #[diagnostic(code(nu::shell::plugin_failed_to_encode))]
    PluginFailedToEncode { msg: String },

    /// A message to a plugin failed to decode.
    ///
    /// ## Resolution
    ///
    /// This is either an issue with the inputs to a plugin (bad JSON?) or a bug in the plugin itself. Fix or report as appropriate.
    #[error("Plugin failed to decode: {msg}")]
    #[diagnostic(code(nu::shell::plugin_failed_to_decode))]
    PluginFailedToDecode { msg: String },

    /// A custom value cannot be sent to the given plugin.
    ///
    /// ## Resolution
    ///
    /// Custom values can only be used with the plugin they came from. Use a command from that
    /// plugin instead.
    #[error("Custom value `{name}` cannot be sent to plugin")]
    #[diagnostic(code(nu::shell::custom_value_incorrect_for_plugin))]
    CustomValueIncorrectForPlugin {
        name: String,
        #[label("the `{dest_plugin}` plugin does not support this kind of value")]
        span: Span,
        dest_plugin: String,
        #[help("this value came from the `{}` plugin")]
        src_plugin: Option<String>,
    },

    /// The plugin failed to encode a custom value.
    ///
    /// ## Resolution
    ///
    /// This is likely a bug with the plugin itself. The plugin may have tried to send a custom
    /// value that is not serializable.
    #[error("Custom value failed to encode")]
    #[diagnostic(code(nu::shell::custom_value_failed_to_encode))]
    CustomValueFailedToEncode {
        msg: String,
        #[label("{msg}")]
        span: Span,
    },

    /// The plugin failed to encode a custom value.
    ///
    /// ## Resolution
    ///
    /// This may be a bug within the plugin, or the plugin may have been updated in between the
    /// creation of the custom value and its use.
    #[error("Custom value failed to decode")]
    #[diagnostic(code(nu::shell::custom_value_failed_to_decode))]
    #[diagnostic(help(
        "the plugin may have been updated and no longer support this custom value"
    ))]
    CustomValueFailedToDecode {
        msg: String,
        #[label("{msg}")]
        span: Span,
    },

    /// I/O operation interrupted.
    ///
    /// ## Resolution
    ///
    /// This is a generic error. Refer to the specific error message for further details.
    #[error("I/O interrupted")]
    #[diagnostic(code(nu::shell::io_interrupted))]
    IOInterrupted {
        msg: String,
        #[label("{msg}")]
        span: Span,
    },

    /// An I/O operation failed.
    ///
    /// ## Resolution
    ///
    /// This is a generic error. Refer to the specific error message for further details.
    #[error("I/O error")]
    #[diagnostic(code(nu::shell::io_error), help("{msg}"))]
    IOError { msg: String },

    /// An I/O operation failed.
    ///
    /// ## Resolution
    ///
    /// This is a generic error. Refer to the specific error message for further details.
    #[error("I/O error")]
    #[diagnostic(code(nu::shell::io_error))]
    IOErrorSpanned {
        msg: String,
        #[label("{msg}")]
        span: Span,
    },

    /// Tried to `cd` to a path that isn't a directory.
    ///
    /// ## Resolution
    ///
    /// Make sure the path is a directory. It currently exists, but is of some other type, like a file.
    #[error("Cannot change to directory")]
    #[diagnostic(code(nu::shell::cannot_cd_to_directory))]
    NotADirectory {
        #[label("is not a directory")]
        span: Span,
    },

    /// Attempted to perform an operation on a directory that doesn't exist.
    ///
    /// ## Resolution
    ///
    /// Make sure the directory in the error message actually exists before trying again.
    #[error("Directory not found")]
    #[diagnostic(code(nu::shell::directory_not_found), help("{dir} does not exist"))]
    DirectoryNotFound {
        dir: String,
        #[label("directory not found")]
        span: Span,
    },

    /// The requested move operation cannot be completed. This is typically because both paths exist,
    /// but are of different types. For example, you might be trying to overwrite an existing file with
    /// a directory.
    ///
    /// ## Resolution
    ///
    /// Make sure the destination path does not exist before moving a directory.
    #[error("Move not possible")]
    #[diagnostic(code(nu::shell::move_not_possible))]
    MoveNotPossible {
        source_message: String,
        #[label("{source_message}")]
        source_span: Span,
        destination_message: String,
        #[label("{destination_message}")]
        destination_span: Span,
    },

    /// Failed to create either a file or directory.
    ///
    /// ## Resolution
    ///
    /// This is a fairly generic error. Refer to the specific error message for further details.
    #[error("Create not possible")]
    #[diagnostic(code(nu::shell::create_not_possible))]
    CreateNotPossible {
        msg: String,
        #[label("{msg}")]
        span: Span,
    },

    /// Changing the access time ("atime") of this file is not possible.
    ///
    /// ## Resolution
    ///
    /// This can be for various reasons, such as your platform or permission flags. Refer to the specific error message for more details.
    #[error("Not possible to change the access time")]
    #[diagnostic(code(nu::shell::change_access_time_not_possible))]
    ChangeAccessTimeNotPossible {
        msg: String,
        #[label("{msg}")]
        span: Span,
    },

    /// Changing the modification time ("mtime") of this file is not possible.
    ///
    /// ## Resolution
    ///
    /// This can be for various reasons, such as your platform or permission flags. Refer to the specific error message for more details.
    #[error("Not possible to change the modified time")]
    #[diagnostic(code(nu::shell::change_modified_time_not_possible))]
    ChangeModifiedTimeNotPossible {
        msg: String,
        #[label("{msg}")]
        span: Span,
    },

    /// Unable to remove this item.
    ///
    /// ## Resolution
    ///
    /// Removal can fail for a number of reasons, such as permissions problems. Refer to the specific error message for more details.
    #[error("Remove not possible")]
    #[diagnostic(code(nu::shell::remove_not_possible))]
    RemoveNotPossible {
        msg: String,
        #[label("{msg}")]
        span: Span,
    },

    /// Error while trying to read a file
    ///
    /// ## Resolution
    ///
    /// The error will show the result from a file operation
    #[error("Error trying to read file")]
    #[diagnostic(code(nu::shell::error_reading_file))]
    ReadingFile {
        msg: String,
        #[label("{msg}")]
        span: Span,
    },

    /// A name was not found. Did you mean a different name?
    ///
    /// ## Resolution
    ///
    /// The error message will suggest a possible match for what you meant.
    #[error("Name not found")]
    #[diagnostic(code(nu::shell::name_not_found))]
    DidYouMean {
        suggestion: String,
        #[label("did you mean '{suggestion}'?")]
        span: Span,
    },

    /// A name was not found. Did you mean a different name?
    ///
    /// ## Resolution
    ///
    /// The error message will suggest a possible match for what you meant.
    #[error("{msg}")]
    #[diagnostic(code(nu::shell::did_you_mean_custom))]
    DidYouMeanCustom {
        msg: String,
        suggestion: String,
        #[label("did you mean '{suggestion}'?")]
        span: Span,
    },

    /// The given input must be valid UTF-8 for further processing.
    ///
    /// ## Resolution
    ///
    /// Check your input's encoding. Are there any funny characters/bytes?
    #[error("Non-UTF8 string")]
    #[diagnostic(
        code(nu::parser::non_utf8),
        help("see `decode` for handling character sets other than UTF-8")
    )]
    NonUtf8 {
        #[label("non-UTF8 string")]
        span: Span,
    },

    /// The given input must be valid UTF-8 for further processing.
    ///
    /// ## Resolution
    ///
    /// Check your input's encoding. Are there any funny characters/bytes?
    #[error("Non-UTF8 string")]
    #[diagnostic(
        code(nu::parser::non_utf8_custom),
        help("see `decode` for handling character sets other than UTF-8")
    )]
    NonUtf8Custom {
        msg: String,
        #[label("{msg}")]
        span: Span,
    },

    /// One or more config value are invalid.
    ///
    /// ## Resolution
    ///
    /// Refer to the error messages for specific details.
    #[error("One or more config value are invalid")]
    #[diagnostic(code(nu::shell::invalid_config))]
    InvalidConfig {
        #[related]
        errors: Vec<ShellError>,
    },

    /// A config value was invalid.
    ///
    /// ## Resolution
    ///
    /// Refer to the error message for specific details.
    #[error("Could not apply changes to {path}")]
    #[diagnostic(code(nu::shell::invalid_config_value))]
    InvalidConfigValue {
        path: String,
        #[related]
        error: Vec<ShellError>,
    },

    /// Tried to set an unknown config value.
    ///
    /// ## Resolution
    ///
    /// Do not set this config value.
    #[error("Unknown config value {path}")]
    #[diagnostic(code(nu::shell::unknown_config_value))]
    UnknownConfigValue {
        path: String,
        #[label("encountered here")]
        span: Span,
    },

    /// An expected column was not present.
    ///
    /// ## Resolution
    ///
    /// Refer to the specific error message and add the expected column to the value.
    #[error("Missing column")]
    #[diagnostic(code(nu::shell::missing_column))]
    MissingColumn {
        column: &'static str,
        #[label("expected to have a {column} column")]
        span: Span,
    },

    /// Negative value passed when positive one is required.
    ///
    /// ## Resolution
    ///
    /// Guard against negative values or check your inputs.
    #[error("Negative value passed when positive one is required")]
    #[diagnostic(code(nu::shell::needs_positive_value))]
    NeedsPositiveValue {
        #[label("use a positive value")]
        span: Span,
    },

    /// This is a generic error type used for different situations.
    #[error("{error}")]
    #[diagnostic()]
    GenericError {
        error: String,
        msg: String,
        #[label("{msg}")]
        span: Option<Span>,
        #[help]
        help: Option<String>,
        #[related]
        inner: Vec<ShellError>,
    },

    /// This is a generic error type used for different situations.
    #[error("{error}")]
    #[diagnostic()]
    OutsideSpannedLabeledError {
        #[source_code]
        src: String,
        error: String,
        msg: String,
        #[label("{msg}")]
        span: Span,
    },

    /// This is a generic error type used for user and plugin-generated errors.
    #[error(transparent)]
    #[diagnostic(transparent)]
    LabeledError(#[from] Box<super::LabeledError>),

    /// Attempted to use a command that has been removed from Nushell.
    ///
    /// ## Resolution
    ///
    /// Check the help for the new suggested command and update your script accordingly.
    #[error("Removed command: {removed}")]
    #[diagnostic(code(nu::shell::removed_command))]
    RemovedCommand {
        removed: String,
        replacement: String,
        #[label("'{removed}' has been removed from Nushell. Please use '{replacement}' instead.")]
        span: Span,
    },

    // It should be only used by commands accepts block, and accept inputs from pipeline.
    /// Failed to eval block with specific pipeline input.
    #[error("Eval block failed with pipeline input")]
    #[diagnostic(code(nu::shell::eval_block_with_input))]
    EvalBlockWithInput {
        #[label("source value")]
        span: Span,
        #[related]
        sources: Vec<ShellError>,
    },

    /// Break event, which may become an error if used outside of a loop
    #[error("Break used outside of loop")]
    Break {
        #[label("used outside of loop")]
        span: Span,
    },

    /// Continue event, which may become an error if used outside of a loop
    #[error("Continue used outside of loop")]
    Continue {
        #[label("used outside of loop")]
        span: Span,
    },

    /// Return event, which may become an error if used outside of a function
    #[error("Return used outside of function")]
    Return {
        #[label("used outside of function")]
        span: Span,
        value: Box<Value>,
    },

    /// The code being executed called itself too many times.
    ///
    /// ## Resolution
    ///
    /// Adjust your Nu code to
    #[error("Recursion limit ({recursion_limit}) reached")]
    #[diagnostic(code(nu::shell::recursion_limit_reached))]
    RecursionLimitReached {
        recursion_limit: u64,
        #[label("This called itself too many times")]
        span: Option<Span>,
    },

    /// Operation interrupted
    #[error("Operation interrupted")]
    Interrupted {
        #[label("This operation was interrupted")]
        span: Span,
    },

    /// Operation interrupted by user
    #[error("Operation interrupted by user")]
    InterruptedByUser {
        #[label("This operation was interrupted")]
        span: Option<Span>,
    },

    /// An attempt to use, as a match guard, an expression that
    /// does not resolve into a boolean
    #[error("Match guard not bool")]
    #[diagnostic(
        code(nu::shell::match_guard_not_bool),
        help("Match guards should evaluate to a boolean")
    )]
    MatchGuardNotBool {
        #[label("not a boolean expression")]
        span: Span,
    },

    /// An attempt to run a command marked for constant evaluation lacking the const. eval.
    /// implementation.
    ///
    /// This is an internal Nushell error, please file an issue.
    #[error("Missing const eval implementation")]
    #[diagnostic(
        code(nu::shell::missing_const_eval_implementation),
        help(
            "The command lacks an implementation for constant evaluation. \
This is an internal Nushell error, please file an issue https://github.com/nushell/nushell/issues."
        )
    )]
    MissingConstEvalImpl {
        #[label("command lacks constant implementation")]
        span: Span,
    },

    /// Tried assigning non-constant value to a constant
    ///
    /// ## Resolution
    ///
    /// Only a subset of expressions are allowed to be assigned as a constant during parsing.
    #[error("Not a constant.")]
    #[diagnostic(
        code(nu::shell::not_a_constant),
        help("Only a subset of expressions are allowed constants during parsing. Try using the 'const' command or typing the value literally.")
    )]
    NotAConstant {
        #[label("Value is not a parse-time constant")]
        span: Span,
    },

    /// Tried running a command that is not const-compatible
    ///
    /// ## Resolution
    ///
    /// Only a subset of builtin commands, and custom commands built only from those commands, can
    /// run at parse time.
    #[error("Not a const command.")]
    #[diagnostic(
        code(nu::shell::not_a_const_command),
        help("Only a subset of builtin commands, and custom commands built only from those commands, can run at parse time.")
    )]
    NotAConstCommand {
        #[label("This command cannot run at parse time.")]
        span: Span,
    },

    /// Tried getting a help message at parse time.
    ///
    /// ## Resolution
    ///
    /// Help messages are not supported at parse time.
    #[error("Help message not a constant.")]
    #[diagnostic(
        code(nu::shell::not_a_const_help),
        help("Help messages are currently not supported to be constants.")
    )]
    NotAConstHelp {
        #[label("This command cannot run at parse time.")]
        span: Span,
    },

    #[error("Deprecated: {old_command}")]
    #[diagnostic(help("for more info see {url}"))]
    Deprecated {
        old_command: String,
        new_suggestion: String,
        #[label("`{old_command}` is deprecated and will be removed in a future release. Please {new_suggestion} instead.")]
        span: Span,
        url: String,
    },

    /// Invalid glob pattern
    ///
    /// ## Resolution
    ///
    /// Correct glob pattern
    #[error("Invalid glob pattern")]
    #[diagnostic(
        code(nu::shell::invalid_glob_pattern),
        help("Refer to xxx for help on nushell glob patterns.")
    )]
    InvalidGlobPattern {
        msg: String,
        #[label("{msg}")]
        span: Span,
    },

    /// Tried spreading a non-list inside a list or command call.
    ///
    /// ## Resolution
    ///
    /// Only lists can be spread inside lists and command calls. Try converting the value to a list before spreading.
    #[error("Not a list")]
    #[diagnostic(
        code(nu::shell::cannot_spread_as_list),
        help("Only lists can be spread inside lists and command calls. Try converting the value to a list before spreading.")
    )]
    CannotSpreadAsList {
        #[label = "cannot spread value"]
        span: Span,
    },

    /// Tried spreading a non-record inside a record.
    ///
    /// ## Resolution
    ///
    /// Only records can be spread inside records. Try converting the value to a record before spreading.
    #[error("Not a record")]
    #[diagnostic(
        code(nu::shell::cannot_spread_as_record),
        help("Only records can be spread inside records. Try converting the value to a record before spreading.")
    )]
    CannotSpreadAsRecord {
        #[label = "cannot spread value"]
        span: Span,
    },

    /// Lists are not automatically spread when calling external commands
    ///
    /// ## Resolution
    ///
    /// Use the spread operator (put a '...' before the argument)
    #[error("Lists are not automatically spread when calling external commands")]
    #[diagnostic(
        code(nu::shell::cannot_pass_list_to_external),
        help("Either convert the list to a string or use the spread operator, like so: ...{arg}")
    )]
    CannotPassListToExternal {
        arg: String,
        #[label = "Spread operator (...) is necessary to spread lists"]
        span: Span,
    },

    /// Out of bounds.
    ///
    /// ## Resolution
    ///
    /// Make sure the range is within the bounds of the input.
    #[error(
        "The selected range {left_flank}..{right_flank} is out of the bounds of the provided input"
    )]
    #[diagnostic(code(nu::shell::out_of_bounds))]
    OutOfBounds {
        left_flank: String,
        right_flank: String,
        #[label = "byte index is not a char boundary or is out of bounds of the input"]
        span: Span,
    },

    /// The config directory could not be found
    #[error("The config directory could not be found")]
    #[diagnostic(
        code(nu::shell::config_dir_not_found),
        help(
            r#"On Linux, this would be $XDG_CONFIG_HOME or $HOME/.config.
On MacOS, this would be `$HOME/Library/Application Support`.
On Windows, this would be %USERPROFILE%\AppData\Roaming"#
        )
    )]
    ConfigDirNotFound {
        #[label = "Could not find config directory"]
        span: Option<Span>,
    },

    /// XDG_CONFIG_HOME was set to an invalid path
    #[error("$env.XDG_CONFIG_HOME ({xdg}) is invalid, using default config directory instead: {default}")]
    #[diagnostic(
        code(nu::shell::xdg_config_home_invalid),
        help("Set XDG_CONFIG_HOME to an absolute path, or set it to an empty string to ignore it")
    )]
    InvalidXdgConfig { xdg: String, default: String },

    /// An unexpected error occurred during IR evaluation.
    ///
    /// ## Resolution
    ///
    /// This is most likely a correctness issue with the IR compiler or evaluator. Please file a
    /// bug with the minimum code needed to reproduce the issue, if possible.
    #[error("IR evaluation error: {msg}")]
    #[diagnostic(
        code(nu::shell::ir_eval_error),
        help("this is a bug, please report it at https://github.com/nushell/nushell/issues/new along with the code you were running if able")
    )]
    IrEvalError {
        msg: String,
        #[label = "while running this code"]
        span: Option<Span>,
    },
}

impl ShellError {
    pub fn external_exit_code(&self) -> Option<Spanned<i32>> {
        let (item, span) = match *self {
            Self::NonZeroExitCode { exit_code, span } => (exit_code.into(), span),
            #[cfg(unix)]
            Self::TerminatedBySignal { signal, span, .. }
            | Self::CoreDumped { signal, span, .. } => (-signal, span),
            _ => return None,
        };
        Some(Spanned { item, span })
    }

    pub fn exit_code(&self) -> i32 {
        self.external_exit_code().map(|e| e.item).unwrap_or(1)
    }

    pub fn into_value(self, span: Span) -> Value {
        let exit_code = self.external_exit_code();

        let mut record = record! {
            "msg" => Value::string(self.to_string(), span),
            "debug" => Value::string(format!("{self:?}"), span),
            "raw" => Value::error(self, span),
        };

        if let Some(code) = exit_code {
            record.push("exit_code", Value::int(code.item.into(), code.span));
        }

        Value::record(record, span)
    }

    // TODO: Implement as From trait
    pub fn wrap(self, working_set: &StateWorkingSet, span: Span) -> ParseError {
        let msg = format_shell_error(working_set, &self);
        ParseError::LabeledError(
            msg,
            "Encountered error during parse-time evaluation".into(),
            span,
        )
    }
}

impl From<io::Error> for ShellError {
    fn from(error: io::Error) -> ShellError {
        if error.kind() == io::ErrorKind::Other {
            match error.into_inner() {
                Some(err) => match err.downcast() {
                    Ok(err) => *err,
                    Err(err) => Self::IOError {
                        msg: err.to_string(),
                    },
                },
                None => Self::IOError {
                    msg: "unknown error".into(),
                },
            }
        } else {
            Self::IOError {
                msg: error.to_string(),
            }
        }
    }
}

impl From<Spanned<io::Error>> for ShellError {
    fn from(error: Spanned<io::Error>) -> Self {
        let Spanned { item: error, span } = error;
        if error.kind() == io::ErrorKind::Other {
            match error.into_inner() {
                Some(err) => match err.downcast() {
                    Ok(err) => *err,
                    Err(err) => Self::IOErrorSpanned {
                        msg: err.to_string(),
                        span,
                    },
                },
                None => Self::IOErrorSpanned {
                    msg: "unknown error".into(),
                    span,
                },
            }
        } else {
            Self::IOErrorSpanned {
                msg: error.to_string(),
                span,
            }
        }
    }
}

impl From<ShellError> for io::Error {
    fn from(error: ShellError) -> Self {
        io::Error::new(io::ErrorKind::Other, error)
    }
}

impl From<Box<dyn std::error::Error>> for ShellError {
    fn from(error: Box<dyn std::error::Error>) -> ShellError {
        ShellError::IOError {
            msg: error.to_string(),
        }
    }
}

impl From<Box<dyn std::error::Error + Send + Sync>> for ShellError {
    fn from(error: Box<dyn std::error::Error + Send + Sync>) -> ShellError {
        ShellError::IOError {
            msg: format!("{error:?}"),
        }
    }
}

impl From<super::LabeledError> for ShellError {
    fn from(error: super::LabeledError) -> Self {
        ShellError::LabeledError(Box::new(error))
    }
}

/// `ShellError` always serializes as [`LabeledError`].
impl Serialize for ShellError {
    fn serialize<S>(&self, serializer: S) -> Result<S::Ok, S::Error>
    where
        S: serde::Serializer,
    {
        LabeledError::from_diagnostic(self).serialize(serializer)
    }
}

/// `ShellError` always deserializes as if it were [`LabeledError`], resulting in a
/// [`ShellError::LabeledError`] variant.
impl<'de> Deserialize<'de> for ShellError {
    fn deserialize<D>(deserializer: D) -> Result<Self, D::Error>
    where
        D: serde::Deserializer<'de>,
    {
        LabeledError::deserialize(deserializer).map(ShellError::from)
    }
}

pub fn into_code(err: &ShellError) -> Option<String> {
    err.code().map(|code| code.to_string())
}

#[test]
fn shell_error_serialize_roundtrip() {
    // Ensure that we can serialize and deserialize `ShellError`, and check that it basically would
    // look the same
    let original_error = ShellError::CantConvert {
        span: Span::new(100, 200),
        to_type: "Foo".into(),
        from_type: "Bar".into(),
        help: Some("this is a test".into()),
    };
    println!("orig_error = {:#?}", original_error);

    let serialized =
        serde_json::to_string_pretty(&original_error).expect("serde_json::to_string_pretty failed");
    println!("serialized = {}", serialized);

    let deserialized: ShellError =
        serde_json::from_str(&serialized).expect("serde_json::from_str failed");
    println!("deserialized = {:#?}", deserialized);

    // We don't expect the deserialized error to be the same as the original error, but its miette
    // properties should be comparable
    assert_eq!(original_error.to_string(), deserialized.to_string());

    assert_eq!(
        original_error.code().map(|c| c.to_string()),
        deserialized.code().map(|c| c.to_string())
    );

    let orig_labels = original_error
        .labels()
        .into_iter()
        .flatten()
        .collect::<Vec<_>>();
    let deser_labels = deserialized
        .labels()
        .into_iter()
        .flatten()
        .collect::<Vec<_>>();

    assert_eq!(orig_labels, deser_labels);

    assert_eq!(
        original_error.help().map(|c| c.to_string()),
        deserialized.help().map(|c| c.to_string())
    );
}<|MERGE_RESOLUTION|>--- conflicted
+++ resolved
@@ -4,13 +4,8 @@
 use thiserror::Error;
 
 use crate::{
-<<<<<<< HEAD
-    ast::Operator, engine::StateWorkingSet, format_error, LabeledError, ParseError, Span, Spanned,
-    Type, Value,
-=======
     ast::Operator, engine::StateWorkingSet, format_shell_error, record, LabeledError, ParseError,
-    Span, Spanned, Value,
->>>>>>> 3d008e2c
+    Span, Spanned, Type, Value,
 };
 
 /// The fundamental error type for the evaluation engine. These cases represent different kinds of errors
