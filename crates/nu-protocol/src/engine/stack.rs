use crate::{
    engine::{
        ArgumentStack, EngineState, ErrorHandlerStack, Redirection, StackCallArgGuard,
        StackCollectValueGuard, StackIoGuard, StackOutDest, DEFAULT_OVERLAY_NAME,
    },
    Config, IntoValue, OutDest, ShellError, Span, Value, VarId, ENV_VARIABLE_ID, NU_VARIABLE_ID,
};
use std::{
    collections::{HashMap, HashSet},
    fs::File,
    sync::Arc,
};

/// Environment variables per overlay
pub type EnvVars = HashMap<String, HashMap<String, Value>>;

/// A runtime value stack used during evaluation
///
/// A note on implementation:
///
/// We previously set up the stack in a traditional way, where stack frames had parents which would
/// represent other frames that you might return to when exiting a function.
///
/// While experimenting with blocks, we found that we needed to have closure captures of variables
/// seen outside of the blocks, so that they blocks could be run in a way that was both thread-safe
/// and followed the restrictions for closures applied to iterators. The end result left us with
/// closure-captured single stack frames that blocks could see.
///
/// Blocks make up the only scope and stack definition abstraction in Nushell. As a result, we were
/// creating closure captures at any point we wanted to have a Block value we could safely evaluate
/// in any context. This meant that the parents were going largely unused, with captured variables
/// taking their place. The end result is this, where we no longer have separate frames, but instead
/// use the Stack as a way of representing the local and closure-captured state.
#[derive(Debug, Clone)]
pub struct Stack {
    /// Variables
    pub vars: Vec<(VarId, Value)>,
    /// Environment variables arranged as a stack to be able to recover values from parent scopes
    pub env_vars: Vec<Arc<EnvVars>>,
    /// Tells which environment variables from engine state are hidden, per overlay.
    pub env_hidden: Arc<HashMap<String, HashSet<String>>>,
    /// List of active overlays
    pub active_overlays: Vec<String>,
    /// Argument stack for IR evaluation
    pub arguments: ArgumentStack,
    /// Error handler stack for IR evaluation
    pub error_handlers: ErrorHandlerStack,
    /// Set true to always use IR mode
    pub use_ir: bool,
    pub recursion_count: u64,
    pub parent_stack: Option<Arc<Stack>>,
    /// Variables that have been deleted (this is used to hide values from parent stack lookups)
    pub parent_deletions: Vec<VarId>,
    /// Locally updated config. Use [`.get_config()`](Self::get_config) to access correctly.
    pub config: Option<Arc<Config>>,
    pub(crate) out_dest: StackOutDest,
}

impl Default for Stack {
    fn default() -> Self {
        Self::new()
    }
}

impl Stack {
    /// Create a new stack.
    ///
    /// stdout and stderr will be set to [`OutDest::Inherit`]. So, if the last command is an external command,
    /// then its output will be forwarded to the terminal/stdio streams.
    ///
    /// Use [`Stack::collect_value`] afterwards if you need to evaluate an expression to a [`Value`]
    /// (as opposed to a [`PipelineData`](crate::PipelineData)).
    pub fn new() -> Self {
        Self {
            vars: Vec::new(),
            env_vars: Vec::new(),
            env_hidden: Arc::new(HashMap::new()),
            active_overlays: vec![DEFAULT_OVERLAY_NAME.to_string()],
            arguments: ArgumentStack::new(),
            error_handlers: ErrorHandlerStack::new(),
            use_ir: true,
            recursion_count: 0,
            parent_stack: None,
            parent_deletions: vec![],
            config: None,
            out_dest: StackOutDest::new(),
        }
    }

    /// Create a new child stack from a parent.
    ///
    /// Changes from this child can be merged back into the parent with
    /// [`Stack::with_changes_from_child`]
    pub fn with_parent(parent: Arc<Stack>) -> Stack {
        Stack {
            // here we are still cloning environment variable-related information
            env_vars: parent.env_vars.clone(),
            env_hidden: parent.env_hidden.clone(),
            active_overlays: parent.active_overlays.clone(),
            arguments: ArgumentStack::new(),
            error_handlers: ErrorHandlerStack::new(),
            use_ir: parent.use_ir,
            recursion_count: parent.recursion_count,
            vars: vec![],
            parent_deletions: vec![],
            config: parent.config.clone(),
            out_dest: parent.out_dest.clone(),
            parent_stack: Some(parent),
        }
    }

    /// Take an [`Arc`] parent, and a child, and apply all the changes from a child back to the parent.
    ///
    /// Here it is assumed that `child` was created by a call to [`Stack::with_parent`] with `parent`.
    ///
    /// For this to be performant and not clone `parent`, `child` should be the only other
    /// referencer of `parent`.
    pub fn with_changes_from_child(parent: Arc<Stack>, child: Stack) -> Stack {
        // we're going to drop the link to the parent stack on our new stack
        // so that we can unwrap the Arc as a unique reference
        drop(child.parent_stack);
        let mut unique_stack = Arc::unwrap_or_clone(parent);

        unique_stack
            .vars
            .retain(|(var, _)| !child.parent_deletions.contains(var));
        for (var, value) in child.vars {
            unique_stack.add_var(var, value);
        }
        unique_stack.env_vars = child.env_vars;
        unique_stack.env_hidden = child.env_hidden;
        unique_stack.active_overlays = child.active_overlays;
        unique_stack.config = child.config;
        unique_stack
    }

    pub fn with_env(
        &mut self,
        env_vars: &[Arc<EnvVars>],
        env_hidden: &Arc<HashMap<String, HashSet<String>>>,
    ) {
        // Do not clone the environment if it hasn't changed
        if self.env_vars.iter().any(|scope| !scope.is_empty()) {
            env_vars.clone_into(&mut self.env_vars);
        }

        if !self.env_hidden.is_empty() {
            self.env_hidden.clone_from(env_hidden);
        }
    }

    /// Lookup a variable, returning None if it is not present
    fn lookup_var(&self, var_id: VarId) -> Option<Value> {
        for (id, val) in &self.vars {
            if var_id == *id {
                return Some(val.clone());
            }
        }

        if let Some(stack) = &self.parent_stack {
            if !self.parent_deletions.contains(&var_id) {
                return stack.lookup_var(var_id);
            }
        }
        None
    }

    /// Lookup a variable, erroring if it is not found
    ///
    /// The passed-in span will be used to tag the value
    pub fn get_var(&self, var_id: VarId, span: Span) -> Result<Value, ShellError> {
        match self.lookup_var(var_id) {
            Some(v) => Ok(v.with_span(span)),
            None => Err(ShellError::VariableNotFoundAtRuntime { span }),
        }
    }

    /// Lookup a variable, erroring if it is not found
    ///
    /// While the passed-in span will be used for errors, the returned value
    /// has the span from where it was originally defined
    pub fn get_var_with_origin(&self, var_id: VarId, span: Span) -> Result<Value, ShellError> {
        match self.lookup_var(var_id) {
            Some(v) => Ok(v),
            None => {
                if var_id == NU_VARIABLE_ID || var_id == ENV_VARIABLE_ID {
                    return Err(ShellError::GenericError {
                        error: "Built-in variables `$env` and `$nu` have no metadata".into(),
                        msg: "no metadata available".into(),
                        span: Some(span),
                        help: None,
                        inner: vec![],
                    });
                }
                Err(ShellError::VariableNotFoundAtRuntime { span })
            }
        }
    }

    /// Get the local config if set, otherwise the config from the engine state.
    ///
    /// This is the canonical way to get [`Config`] when [`Stack`] is available.
    pub fn get_config(&self, engine_state: &EngineState) -> Arc<Config> {
        self.config
            .clone()
            .unwrap_or_else(|| engine_state.config.clone())
    }

    /// Update the local config with the config stored in the `config` environment variable. Run
    /// this after assigning to `$env.config`.
    ///
    /// The config will be updated with successfully parsed values even if an error occurs.
    pub fn update_config(&mut self, engine_state: &EngineState) -> Result<(), ShellError> {
<<<<<<< HEAD
        if let Some(value) = self.get_env_var(engine_state, "config") {
            let old = self.get_config(engine_state);
            let mut config = (*old).clone();
            let error = config.update_from_value(&old, &value);
=======
        if let Some(mut config) = self.get_env_var(engine_state, "config").cloned() {
            let existing_config = self.get_config(engine_state);
            let (new_config, error) = config.parse_as_config(&existing_config);
            self.config = Some(new_config.into());
>>>>>>> 157494e8
            // The config value is modified by the update, so we should add it again
            self.add_env_var("config".into(), config.clone().into_value(value.span()));
            self.config = Some(config.into());
            match error {
                None => Ok(()),
                Some(err) => Err(err),
            }
        } else {
            self.config = None;
            Ok(())
        }
    }

    pub fn add_var(&mut self, var_id: VarId, value: Value) {
        //self.vars.insert(var_id, value);
        for (id, val) in &mut self.vars {
            if *id == var_id {
                *val = value;
                return;
            }
        }
        self.vars.push((var_id, value));
    }

    pub fn remove_var(&mut self, var_id: VarId) {
        for (idx, (id, _)) in self.vars.iter().enumerate() {
            if *id == var_id {
                self.vars.remove(idx);
                break;
            }
        }
        // even if we did have it in the original layer, we need to make sure to remove it here
        // as well (since the previous update might have simply hid the parent value)
        if self.parent_stack.is_some() {
            self.parent_deletions.push(var_id);
        }
    }

    pub fn add_env_var(&mut self, var: String, value: Value) {
        if let Some(last_overlay) = self.active_overlays.last() {
            if let Some(env_hidden) = Arc::make_mut(&mut self.env_hidden).get_mut(last_overlay) {
                // if the env var was hidden, let's activate it again
                env_hidden.remove(&var);
            }

            if let Some(scope) = self.env_vars.last_mut() {
                let scope = Arc::make_mut(scope);
                if let Some(env_vars) = scope.get_mut(last_overlay) {
                    env_vars.insert(var, value);
                } else {
                    scope.insert(last_overlay.into(), [(var, value)].into_iter().collect());
                }
            } else {
                self.env_vars.push(Arc::new(
                    [(last_overlay.into(), [(var, value)].into_iter().collect())]
                        .into_iter()
                        .collect(),
                ));
            }
        } else {
            // TODO: Remove panic
            panic!("internal error: no active overlay");
        }
    }

    pub fn set_last_exit_code(&mut self, code: i32, span: Span) {
        self.add_env_var("LAST_EXIT_CODE".into(), Value::int(code.into(), span));
    }

    pub fn set_last_error(&mut self, error: &ShellError) {
        if let Some(code) = error.external_exit_code() {
            self.set_last_exit_code(code.item, code.span);
        } else {
            self.set_last_exit_code(1, Span::unknown());
        }
    }

    pub fn last_overlay_name(&self) -> Result<String, ShellError> {
        self.active_overlays
            .last()
            .cloned()
            .ok_or_else(|| ShellError::NushellFailed {
                msg: "No active overlay".into(),
            })
    }

    pub fn captures_to_stack(&self, captures: Vec<(VarId, Value)>) -> Stack {
        self.captures_to_stack_preserve_out_dest(captures)
            .collect_value()
    }

    pub fn captures_to_stack_preserve_out_dest(&self, captures: Vec<(VarId, Value)>) -> Stack {
        let mut env_vars = self.env_vars.clone();
        env_vars.push(Arc::new(HashMap::new()));

        Stack {
            vars: captures,
            env_vars,
            env_hidden: self.env_hidden.clone(),
            active_overlays: self.active_overlays.clone(),
            arguments: ArgumentStack::new(),
            error_handlers: ErrorHandlerStack::new(),
            use_ir: self.use_ir,
            recursion_count: self.recursion_count,
            parent_stack: None,
            parent_deletions: vec![],
            config: self.config.clone(),
            out_dest: self.out_dest.clone(),
        }
    }

    pub fn gather_captures(&self, engine_state: &EngineState, captures: &[VarId]) -> Stack {
        let mut vars = Vec::with_capacity(captures.len());

        let fake_span = Span::new(0, 0);

        for capture in captures {
            // Note: this assumes we have calculated captures correctly and that commands
            // that take in a var decl will manually set this into scope when running the blocks
            if let Ok(value) = self.get_var(*capture, fake_span) {
                vars.push((*capture, value));
            } else if let Some(const_val) = &engine_state.get_var(*capture).const_val {
                vars.push((*capture, const_val.clone()));
            }
        }

        let mut env_vars = self.env_vars.clone();
        env_vars.push(Arc::new(HashMap::new()));

        Stack {
            vars,
            env_vars,
            env_hidden: self.env_hidden.clone(),
            active_overlays: self.active_overlays.clone(),
            arguments: ArgumentStack::new(),
            error_handlers: ErrorHandlerStack::new(),
            use_ir: self.use_ir,
            recursion_count: self.recursion_count,
            parent_stack: None,
            parent_deletions: vec![],
            config: self.config.clone(),
            out_dest: self.out_dest.clone(),
        }
    }

    /// Flatten the env var scope frames into one frame
    pub fn get_env_vars(&self, engine_state: &EngineState) -> HashMap<String, Value> {
        let mut result = HashMap::new();

        for active_overlay in self.active_overlays.iter() {
            if let Some(env_vars) = engine_state.env_vars.get(active_overlay) {
                result.extend(
                    env_vars
                        .iter()
                        .filter(|(k, _)| {
                            if let Some(env_hidden) = self.env_hidden.get(active_overlay) {
                                !env_hidden.contains(*k)
                            } else {
                                // nothing has been hidden in this overlay
                                true
                            }
                        })
                        .map(|(k, v)| (k.clone(), v.clone()))
                        .collect::<HashMap<String, Value>>(),
                );
            }
        }

        result.extend(self.get_stack_env_vars());

        result
    }

    /// Get flattened environment variables only from the stack
    pub fn get_stack_env_vars(&self) -> HashMap<String, Value> {
        let mut result = HashMap::new();

        for scope in &self.env_vars {
            for active_overlay in self.active_overlays.iter() {
                if let Some(env_vars) = scope.get(active_overlay) {
                    result.extend(env_vars.clone());
                }
            }
        }

        result
    }

    /// Get flattened environment variables only from the stack and one overlay
    pub fn get_stack_overlay_env_vars(&self, overlay_name: &str) -> HashMap<String, Value> {
        let mut result = HashMap::new();

        for scope in &self.env_vars {
            if let Some(active_overlay) = self.active_overlays.iter().find(|n| n == &overlay_name) {
                if let Some(env_vars) = scope.get(active_overlay) {
                    result.extend(env_vars.clone());
                }
            }
        }

        result
    }

    /// Same as get_env_vars, but returns only the names as a HashSet
    pub fn get_env_var_names(&self, engine_state: &EngineState) -> HashSet<String> {
        let mut result = HashSet::new();

        for active_overlay in self.active_overlays.iter() {
            if let Some(env_vars) = engine_state.env_vars.get(active_overlay) {
                result.extend(
                    env_vars
                        .keys()
                        .filter(|k| {
                            if let Some(env_hidden) = self.env_hidden.get(active_overlay) {
                                !env_hidden.contains(*k)
                            } else {
                                // nothing has been hidden in this overlay
                                true
                            }
                        })
                        .cloned()
                        .collect::<HashSet<String>>(),
                );
            }
        }

        for scope in &self.env_vars {
            for active_overlay in self.active_overlays.iter() {
                if let Some(env_vars) = scope.get(active_overlay) {
                    result.extend(env_vars.keys().cloned().collect::<HashSet<String>>());
                }
            }
        }

        result
    }

    pub fn get_env_var<'a>(
        &'a self,
        engine_state: &'a EngineState,
        name: &str,
    ) -> Option<&'a Value> {
        for scope in self.env_vars.iter().rev() {
            for active_overlay in self.active_overlays.iter().rev() {
                if let Some(env_vars) = scope.get(active_overlay) {
                    if let Some(v) = env_vars.get(name) {
                        return Some(v);
                    }
                }
            }
        }

        for active_overlay in self.active_overlays.iter().rev() {
            let is_hidden = if let Some(env_hidden) = self.env_hidden.get(active_overlay) {
                env_hidden.contains(name)
            } else {
                false
            };

            if !is_hidden {
                if let Some(env_vars) = engine_state.env_vars.get(active_overlay) {
                    if let Some(v) = env_vars.get(name) {
                        return Some(v);
                    }
                }
            }
        }
        None
    }

    pub fn has_env_var(&self, engine_state: &EngineState, name: &str) -> bool {
        for scope in self.env_vars.iter().rev() {
            for active_overlay in self.active_overlays.iter().rev() {
                if let Some(env_vars) = scope.get(active_overlay) {
                    if env_vars.contains_key(name) {
                        return true;
                    }
                }
            }
        }

        for active_overlay in self.active_overlays.iter().rev() {
            let is_hidden = if let Some(env_hidden) = self.env_hidden.get(active_overlay) {
                env_hidden.contains(name)
            } else {
                false
            };

            if !is_hidden {
                if let Some(env_vars) = engine_state.env_vars.get(active_overlay) {
                    if env_vars.contains_key(name) {
                        return true;
                    }
                }
            }
        }

        false
    }

    pub fn remove_env_var(&mut self, engine_state: &EngineState, name: &str) -> bool {
        for scope in self.env_vars.iter_mut().rev() {
            let scope = Arc::make_mut(scope);
            for active_overlay in self.active_overlays.iter().rev() {
                if let Some(env_vars) = scope.get_mut(active_overlay) {
                    if env_vars.remove(name).is_some() {
                        return true;
                    }
                }
            }
        }

        for active_overlay in self.active_overlays.iter().rev() {
            if let Some(env_vars) = engine_state.env_vars.get(active_overlay) {
                if env_vars.get(name).is_some() {
                    let env_hidden = Arc::make_mut(&mut self.env_hidden);
                    if let Some(env_hidden_in_overlay) = env_hidden.get_mut(active_overlay) {
                        env_hidden_in_overlay.insert(name.into());
                    } else {
                        env_hidden
                            .insert(active_overlay.into(), [name.into()].into_iter().collect());
                    }

                    return true;
                }
            }
        }

        false
    }

    pub fn has_env_overlay(&self, name: &str, engine_state: &EngineState) -> bool {
        for scope in self.env_vars.iter().rev() {
            if scope.contains_key(name) {
                return true;
            }
        }

        engine_state.env_vars.contains_key(name)
    }

    pub fn is_overlay_active(&self, name: &str) -> bool {
        self.active_overlays.iter().any(|n| n == name)
    }

    pub fn add_overlay(&mut self, name: String) {
        self.active_overlays.retain(|o| o != &name);
        self.active_overlays.push(name);
    }

    pub fn remove_overlay(&mut self, name: &str) {
        self.active_overlays.retain(|o| o != name);
    }

    /// Returns the [`OutDest`] to use for the current command's stdout.
    ///
    /// This will be the pipe redirection if one is set,
    /// otherwise it will be the current file redirection,
    /// otherwise it will be the process's stdout indicated by [`OutDest::Inherit`].
    pub fn stdout(&self) -> &OutDest {
        self.out_dest.stdout()
    }

    /// Returns the [`OutDest`] to use for the current command's stderr.
    ///
    /// This will be the pipe redirection if one is set,
    /// otherwise it will be the current file redirection,
    /// otherwise it will be the process's stderr indicated by [`OutDest::Inherit`].
    pub fn stderr(&self) -> &OutDest {
        self.out_dest.stderr()
    }

    /// Returns the [`OutDest`] of the pipe redirection applied to the current command's stdout.
    pub fn pipe_stdout(&self) -> Option<&OutDest> {
        self.out_dest.pipe_stdout.as_ref()
    }

    /// Returns the [`OutDest`] of the pipe redirection applied to the current command's stderr.
    pub fn pipe_stderr(&self) -> Option<&OutDest> {
        self.out_dest.pipe_stderr.as_ref()
    }

    /// Temporarily set the pipe stdout redirection to [`OutDest::Value`].
    ///
    /// This is used before evaluating an expression into a `Value`.
    pub fn start_collect_value(&mut self) -> StackCollectValueGuard {
        StackCollectValueGuard::new(self)
    }

    /// Temporarily use the output redirections in the parent scope.
    ///
    /// This is used before evaluating an argument to a call.
    pub fn use_call_arg_out_dest(&mut self) -> StackCallArgGuard {
        StackCallArgGuard::new(self)
    }

    /// Temporarily apply redirections to stdout and/or stderr.
    pub fn push_redirection(
        &mut self,
        stdout: Option<Redirection>,
        stderr: Option<Redirection>,
    ) -> StackIoGuard {
        StackIoGuard::new(self, stdout, stderr)
    }

    /// Mark stdout for the last command as [`OutDest::Value`].
    ///
    /// This will irreversibly alter the output redirections, and so it only makes sense to use this on an owned `Stack`
    /// (which is why this function does not take `&mut self`).
    ///
    /// See [`Stack::start_collect_value`] which can temporarily set stdout as [`OutDest::Value`] for a mutable `Stack` reference.
    pub fn collect_value(mut self) -> Self {
        self.out_dest.pipe_stdout = Some(OutDest::Value);
        self.out_dest.pipe_stderr = None;
        self
    }

    /// Clears any pipe and file redirections and resets stdout and stderr to [`OutDest::Inherit`].
    ///
    /// This will irreversibly reset the output redirections, and so it only makes sense to use this on an owned `Stack`
    /// (which is why this function does not take `&mut self`).
    pub fn reset_out_dest(mut self) -> Self {
        self.out_dest = StackOutDest::new();
        self
    }

    /// Clears any pipe redirections, keeping the current stdout and stderr.
    ///
    /// This will irreversibly reset some of the output redirections, and so it only makes sense to use this on an owned `Stack`
    /// (which is why this function does not take `&mut self`).
    pub fn reset_pipes(mut self) -> Self {
        self.out_dest.pipe_stdout = None;
        self.out_dest.pipe_stderr = None;
        self
    }

    /// Replaces the default stdout of the stack with a given file.
    ///
    /// This method configures the default stdout to redirect to a specified file.
    /// It is primarily useful for applications using `nu` as a language, where the stdout of
    /// external commands that are not explicitly piped can be redirected to a file.
    ///
    /// # Using Pipes
    ///
    /// For use in third-party applications pipes might be very useful as they allow using the
    /// stdout of external commands for different uses.
    /// For example the [`os_pipe`](https://docs.rs/os_pipe) crate provides a elegant way to to
    /// access the stdout.
    ///
    /// ```
    /// # use std::{fs::File, io::{self, Read}, thread, error};
    /// # use nu_protocol::engine::Stack;
    /// #
    /// let (mut reader, writer) = os_pipe::pipe().unwrap();
    /// // Use a thread to avoid blocking the execution of the called command.
    /// let reader = thread::spawn(move || {
    ///     let mut buf: Vec<u8> = Vec::new();
    ///     reader.read_to_end(&mut buf)?;
    ///     Ok::<_, io::Error>(buf)
    /// });
    ///
    /// #[cfg(windows)]
    /// let file = std::os::windows::io::OwnedHandle::from(writer).into();
    /// #[cfg(unix)]
    /// let file = std::os::unix::io::OwnedFd::from(writer).into();
    ///
    /// let stack = Stack::new().stdout_file(file);
    ///
    /// // Execute some nu code.
    ///
    /// drop(stack); // drop the stack so that the writer will be dropped too
    /// let buf = reader.join().unwrap().unwrap();
    /// // Do with your buffer whatever you want.
    /// ```
    pub fn stdout_file(mut self, file: File) -> Self {
        self.out_dest.stdout = OutDest::File(Arc::new(file));
        self
    }

    /// Replaces the default stderr of the stack with a given file.
    ///
    /// For more info, see [`stdout_file`](Self::stdout_file).
    pub fn stderr_file(mut self, file: File) -> Self {
        self.out_dest.stderr = OutDest::File(Arc::new(file));
        self
    }

    /// Set the PWD environment variable to `path`.
    ///
    /// This method accepts `path` with trailing slashes, but they're removed
    /// before writing the value into PWD.
    pub fn set_cwd(&mut self, path: impl AsRef<std::path::Path>) -> Result<(), ShellError> {
        // Helper function to create a simple generic error.
        // Its messages are not especially helpful, but these errors don't occur often, so it's probably fine.
        fn error(msg: &str) -> Result<(), ShellError> {
            Err(ShellError::GenericError {
                error: msg.into(),
                msg: "".into(),
                span: None,
                help: None,
                inner: vec![],
            })
        }

        let path = path.as_ref();

        if !path.is_absolute() {
            error("Cannot set $env.PWD to a non-absolute path")
        } else if !path.exists() {
            error("Cannot set $env.PWD to a non-existent directory")
        } else if !path.is_dir() {
            error("Cannot set $env.PWD to a non-directory")
        } else {
            // Strip trailing slashes, if any.
            let path = nu_path::strip_trailing_slash(path);
            let value = Value::string(path.to_string_lossy(), Span::unknown());
            self.add_env_var("PWD".into(), value);
            Ok(())
        }
    }
}

#[cfg(test)]
mod test {
    use std::sync::Arc;

    use crate::{engine::EngineState, Span, Value, VarId};

    use super::Stack;

    const ZERO_SPAN: Span = Span { start: 0, end: 0 };
    fn string_value(s: &str) -> Value {
        Value::String {
            val: s.to_string(),
            internal_span: ZERO_SPAN,
        }
    }

    #[test]
    fn test_children_see_inner_values() {
        let mut original = Stack::new();
        original.add_var(VarId::new(0), string_value("hello"));

        let cloned = Stack::with_parent(Arc::new(original));
        assert_eq!(
            cloned.get_var(VarId::new(0), ZERO_SPAN),
            Ok(string_value("hello"))
        );
    }

    #[test]
    fn test_children_dont_see_deleted_values() {
        let mut original = Stack::new();
        original.add_var(VarId::new(0), string_value("hello"));

        let mut cloned = Stack::with_parent(Arc::new(original));
        cloned.remove_var(VarId::new(0));

        assert_eq!(
            cloned.get_var(VarId::new(0), ZERO_SPAN),
            Err(crate::ShellError::VariableNotFoundAtRuntime { span: ZERO_SPAN })
        );
    }

    #[test]
    fn test_children_changes_override_parent() {
        let mut original = Stack::new();
        original.add_var(VarId::new(0), string_value("hello"));

        let mut cloned = Stack::with_parent(Arc::new(original));
        cloned.add_var(VarId::new(0), string_value("there"));
        assert_eq!(
            cloned.get_var(VarId::new(0), ZERO_SPAN),
            Ok(string_value("there"))
        );

        cloned.remove_var(VarId::new(0));
        // the underlying value shouldn't magically re-appear
        assert_eq!(
            cloned.get_var(VarId::new(0), ZERO_SPAN),
            Err(crate::ShellError::VariableNotFoundAtRuntime { span: ZERO_SPAN })
        );
    }
    #[test]
    fn test_children_changes_persist_in_offspring() {
        let mut original = Stack::new();
        original.add_var(VarId::new(0), string_value("hello"));

        let mut cloned = Stack::with_parent(Arc::new(original));
        cloned.add_var(VarId::new(1), string_value("there"));

        cloned.remove_var(VarId::new(0));
        let cloned = Stack::with_parent(Arc::new(cloned));

        assert_eq!(
            cloned.get_var(VarId::new(0), ZERO_SPAN),
            Err(crate::ShellError::VariableNotFoundAtRuntime { span: ZERO_SPAN })
        );

        assert_eq!(
            cloned.get_var(VarId::new(1), ZERO_SPAN),
            Ok(string_value("there"))
        );
    }

    #[test]
    fn test_merging_children_back_to_parent() {
        let mut original = Stack::new();
        let engine_state = EngineState::new();
        original.add_var(VarId::new(0), string_value("hello"));

        let original_arc = Arc::new(original);
        let mut cloned = Stack::with_parent(original_arc.clone());
        cloned.add_var(VarId::new(1), string_value("there"));

        cloned.remove_var(VarId::new(0));

        cloned.add_env_var("ADDED_IN_CHILD".to_string(), string_value("New Env Var"));

        let original = Stack::with_changes_from_child(original_arc, cloned);

        assert_eq!(
            original.get_var(VarId::new(0), ZERO_SPAN),
            Err(crate::ShellError::VariableNotFoundAtRuntime { span: ZERO_SPAN })
        );

        assert_eq!(
            original.get_var(VarId::new(1), ZERO_SPAN),
            Ok(string_value("there"))
        );

        assert_eq!(
            original
                .get_env_var(&engine_state, "ADDED_IN_CHILD")
                .cloned(),
            Some(string_value("New Env Var")),
        );
    }
}<|MERGE_RESOLUTION|>--- conflicted
+++ resolved
@@ -211,17 +211,10 @@
     ///
     /// The config will be updated with successfully parsed values even if an error occurs.
     pub fn update_config(&mut self, engine_state: &EngineState) -> Result<(), ShellError> {
-<<<<<<< HEAD
         if let Some(value) = self.get_env_var(engine_state, "config") {
             let old = self.get_config(engine_state);
             let mut config = (*old).clone();
-            let error = config.update_from_value(&old, &value);
-=======
-        if let Some(mut config) = self.get_env_var(engine_state, "config").cloned() {
-            let existing_config = self.get_config(engine_state);
-            let (new_config, error) = config.parse_as_config(&existing_config);
-            self.config = Some(new_config.into());
->>>>>>> 157494e8
+            let error = config.update_from_value(&old, value);
             // The config value is modified by the update, so we should add it again
             self.add_env_var("config".into(), config.clone().into_value(value.span()));
             self.config = Some(config.into());
