--- conflicted
+++ resolved
@@ -209,19 +209,9 @@
         },
         Value::Record { val, .. } => {
             let mut collection = vec![];
-<<<<<<< HEAD
             for (col, val) in val {
-                collection.push(if needs_quotes(col) {
-                    format!(
-                        "{idt_po}\"{}\": {}",
-                        col,
-                        value_to_string_without_quotes(val, span, depth + 1, indent)?
-                    )
-=======
-            for (col, val) in &**val {
                 let col = if needs_quoting(col) {
                     &escape_quote_string(col)
->>>>>>> bda32457
                 } else {
                     col
                 };
