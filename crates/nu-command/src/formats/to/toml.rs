use chrono::{DateTime, Datelike, FixedOffset, Timelike};
use nu_engine::command_prelude::*;
use nu_protocol::{ast::PathMember, PipelineMetadata};

#[derive(Clone)]
pub struct ToToml;

impl Command for ToToml {
    fn name(&self) -> &str {
        "to toml"
    }

    fn signature(&self) -> Signature {
        Signature::build("to toml")
            .input_output_types(vec![(Type::record(), Type::String)])
            .switch(
                "serialize",
                "serialize nushell types that cannot be deserialized",
                Some('s'),
            )
            .category(Category::Formats)
    }

    fn description(&self) -> &str {
        "Convert record into .toml text."
    }

    fn examples(&self) -> Vec<Example> {
        vec![Example {
            description: "Outputs an TOML string representing the contents of this record",
            example: r#"{foo: 1 bar: 'qwe'} | to toml"#,
            result: Some(Value::test_string("foo = 1\nbar = \"qwe\"\n")),
        }]
    }

    fn run(
        &self,
        engine_state: &EngineState,
        stack: &mut Stack,
        call: &Call,
        input: PipelineData,
    ) -> Result<PipelineData, ShellError> {
        let head = call.head;
        let serialize_types = call.has_flag(engine_state, stack, "serialize")?;

        to_toml(engine_state, input, head, serialize_types)
    }
}

// Helper method to recursively convert nu_protocol::Value -> toml::Value
// This shouldn't be called at the top-level
fn helper(
    engine_state: &EngineState,
    v: &Value,
    serialize_types: bool,
) -> Result<toml::Value, ShellError> {
    Ok(match &v {
        Value::Bool { val, .. } => toml::Value::Boolean(*val),
        Value::Int { val, .. } => toml::Value::Integer(*val),
        Value::Filesize { val, .. } => toml::Value::Integer(val.get()),
        Value::Duration { val, .. } => toml::Value::String(val.to_string()),
        Value::Date { val, .. } => toml::Value::Datetime(to_toml_datetime(val)),
        Value::Range { .. } => toml::Value::String("<Range>".to_string()),
        Value::Float { val, .. } => toml::Value::Float(*val),
        Value::String { val, .. } | Value::Glob { val, .. } => toml::Value::String(val.clone()),
        Value::Record { val, .. } => {
            let mut m = toml::map::Map::new();
<<<<<<< HEAD
            for (k, v) in val {
                m.insert(k.clone(), helper(engine_state, v)?);
=======
            for (k, v) in &**val {
                m.insert(k.clone(), helper(engine_state, v, serialize_types)?);
>>>>>>> bda32457
            }
            toml::Value::Table(m)
        }
        Value::List { vals, .. } => {
            toml::Value::Array(toml_list(engine_state, vals, serialize_types)?)
        }
        Value::Closure { val, .. } => {
            if serialize_types {
                let block = engine_state.get_block(val.block_id);
                if let Some(span) = block.span {
                    let contents_bytes = engine_state.get_span_contents(span);
                    let contents_string = String::from_utf8_lossy(contents_bytes);
                    toml::Value::String(contents_string.to_string())
                } else {
                    toml::Value::String(format!(
                        "unable to retrieve block contents for toml block_id {}",
                        val.block_id.get()
                    ))
                }
            } else {
                toml::Value::String(format!("closure_{}", val.block_id.get()))
            }
        }
        Value::Nothing { .. } => toml::Value::String("<Nothing>".to_string()),
        Value::Error { error, .. } => return Err(*error.clone()),
        Value::Binary { val, .. } => toml::Value::Array(
            val.iter()
                .map(|x| toml::Value::Integer(*x as i64))
                .collect(),
        ),
        Value::CellPath { val, .. } => toml::Value::Array(
            val.members
                .iter()
                .map(|x| match &x {
                    PathMember::String { val, .. } => Ok(toml::Value::String(val.clone())),
                    PathMember::Int { val, .. } => Ok(toml::Value::Integer(*val as i64)),
                })
                .collect::<Result<Vec<toml::Value>, ShellError>>()?,
        ),
        Value::Custom { .. } => toml::Value::String("<Custom Value>".to_string()),
    })
}

fn toml_list(
    engine_state: &EngineState,
    input: &[Value],
    serialize_types: bool,
) -> Result<Vec<toml::Value>, ShellError> {
    let mut out = vec![];

    for value in input {
        out.push(helper(engine_state, value, serialize_types)?);
    }

    Ok(out)
}

fn toml_into_pipeline_data(
    toml_value: &toml::Value,
    value_type: Type,
    span: Span,
    metadata: Option<PipelineMetadata>,
) -> Result<PipelineData, ShellError> {
    let new_md = Some(
        metadata
            .unwrap_or_default()
            .with_content_type(Some("text/x-toml".into())),
    );

    match toml::to_string_pretty(&toml_value) {
        Ok(serde_toml_string) => {
            Ok(Value::string(serde_toml_string, span).into_pipeline_data_with_metadata(new_md))
        }
        _ => Ok(Value::error(
            ShellError::CantConvert {
                to_type: "TOML".into(),
                from_type: value_type.to_string(),
                span,
                help: None,
            },
            span,
        )
        .into_pipeline_data_with_metadata(new_md)),
    }
}

fn value_to_toml_value(
    engine_state: &EngineState,
    v: &Value,
    head: Span,
    serialize_types: bool,
) -> Result<toml::Value, ShellError> {
    match v {
        Value::Record { .. } | Value::Closure { .. } => helper(engine_state, v, serialize_types),
        // Propagate existing errors
        Value::Error { error, .. } => Err(*error.clone()),
        _ => Err(ShellError::UnsupportedInput {
            msg: format!("{:?} is not valid top-level TOML", v.get_type()),
            input: "value originates from here".into(),
            msg_span: head,
            input_span: v.span(),
        }),
    }
}

fn to_toml(
    engine_state: &EngineState,
    input: PipelineData,
    span: Span,
    serialize_types: bool,
) -> Result<PipelineData, ShellError> {
    let metadata = input.metadata();
    let value = input.into_value(span)?;

    let toml_value = value_to_toml_value(engine_state, &value, span, serialize_types)?;
    match toml_value {
        toml::Value::Array(ref vec) => match vec[..] {
            [toml::Value::Table(_)] => toml_into_pipeline_data(
                vec.iter().next().expect("this should never trigger"),
                value.get_type(),
                span,
                metadata,
            ),
            _ => toml_into_pipeline_data(&toml_value, value.get_type(), span, metadata),
        },
        _ => toml_into_pipeline_data(&toml_value, value.get_type(), span, metadata),
    }
}

/// Convert chrono datetime into a toml::Value datetime.  The latter uses its
/// own ad-hoc datetime types, which makes this somewhat convoluted.
fn to_toml_datetime(datetime: &DateTime<FixedOffset>) -> toml::value::Datetime {
    let date = toml::value::Date {
        // TODO: figure out what to do with BC dates, because the toml
        // crate doesn't support them.  Same for large years, which
        // don't fit in u16.
        year: datetime.year_ce().1 as u16,
        // Panic: this is safe, because chrono guarantees that the month
        // value will be between 1 and 12 and the day will be between 1
        // and 31
        month: datetime.month() as u8,
        day: datetime.day() as u8,
    };

    let time = toml::value::Time {
        // Panic: same as before, chorono guarantees that all of the following 3
        // methods return values less than 65'000
        hour: datetime.hour() as u8,
        minute: datetime.minute() as u8,
        second: datetime.second() as u8,
        nanosecond: datetime.nanosecond(),
    };

    let offset = toml::value::Offset::Custom {
        // Panic: minute timezone offset fits into i16 (that's more than
        // 1000 hours)
        minutes: (-datetime.timezone().utc_minus_local() / 60) as i16,
    };

    toml::value::Datetime {
        date: Some(date),
        time: Some(time),
        offset: Some(offset),
    }
}

#[cfg(test)]
mod tests {
    use super::*;
    use chrono::TimeZone;

    #[test]
    fn test_examples() {
        use crate::test_examples;

        test_examples(ToToml {})
    }

    #[test]
    fn to_toml_creates_correct_date() {
        let engine_state = EngineState::new();
        let serialize_types = false;

        let test_date = Value::date(
            chrono::FixedOffset::east_opt(60 * 120)
                .unwrap()
                .with_ymd_and_hms(1980, 10, 12, 10, 12, 44)
                .unwrap(),
            Span::test_data(),
        );

        let reference_date = toml::Value::Datetime(toml::value::Datetime {
            date: Some(toml::value::Date {
                year: 1980,
                month: 10,
                day: 12,
            }),
            time: Some(toml::value::Time {
                hour: 10,
                minute: 12,
                second: 44,
                nanosecond: 0,
            }),
            offset: Some(toml::value::Offset::Custom { minutes: 120 }),
        });

        let result = helper(&engine_state, &test_date, serialize_types);

        assert!(result.is_ok_and(|res| res == reference_date));
    }

    #[test]
    fn test_value_to_toml_value() {
        //
        // Positive Tests
        //

        let engine_state = EngineState::new();
        let serialize_types = false;

        let mut m = indexmap::IndexMap::new();
        m.insert("rust".to_owned(), Value::test_string("editor"));
        m.insert("is".to_owned(), Value::nothing(Span::test_data()));
        m.insert(
            "features".to_owned(),
            Value::list(
                vec![Value::test_string("hello"), Value::test_string("array")],
                Span::test_data(),
            ),
        );
        let tv = value_to_toml_value(
            &engine_state,
            &Value::record(m.into_iter().collect(), Span::test_data()),
            Span::test_data(),
            serialize_types,
        )
        .expect("Expected Ok from valid TOML dictionary");
        assert_eq!(
            tv.get("features"),
            Some(&toml::Value::Array(vec![
                toml::Value::String("hello".to_owned()),
                toml::Value::String("array".to_owned())
            ]))
        );
        //
        // Negative Tests
        //
        value_to_toml_value(
            &engine_state,
            &Value::test_string("not_valid"),
            Span::test_data(),
            serialize_types,
        )
        .expect_err("Expected non-valid toml (String) to cause error!");
        value_to_toml_value(
            &engine_state,
            &Value::list(vec![Value::test_string("1")], Span::test_data()),
            Span::test_data(),
            serialize_types,
        )
        .expect_err("Expected non-valid toml (Table) to cause error!");
    }
}<|MERGE_RESOLUTION|>--- conflicted
+++ resolved
@@ -65,13 +65,8 @@
         Value::String { val, .. } | Value::Glob { val, .. } => toml::Value::String(val.clone()),
         Value::Record { val, .. } => {
             let mut m = toml::map::Map::new();
-<<<<<<< HEAD
-            for (k, v) in val {
-                m.insert(k.clone(), helper(engine_state, v)?);
-=======
             for (k, v) in &**val {
                 m.insert(k.clone(), helper(engine_state, v, serialize_types)?);
->>>>>>> bda32457
             }
             toml::Value::Table(m)
         }
