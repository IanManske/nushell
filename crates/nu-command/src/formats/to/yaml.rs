use nu_protocol::ast::{Call, PathMember};
use nu_protocol::engine::{Command, EngineState, Stack};
use nu_protocol::{
    Category, Example, IntoPipelineData, PipelineData, ShellError, Signature, Span, Type, Value,
};

#[derive(Clone)]
pub struct ToYaml;

impl Command for ToYaml {
    fn name(&self) -> &str {
        "to yaml"
    }

    fn signature(&self) -> Signature {
        Signature::build("to yaml")
            .input_output_types(vec![(Type::Any, Type::String)])
            .category(Category::Formats)
    }

    fn usage(&self) -> &str {
        "Convert table into .yaml/.yml text."
    }

    fn examples(&self) -> Vec<Example> {
        vec![Example {
            description: "Outputs an YAML string representing the contents of this table",
            example: r#"[[foo bar]; ["1" "2"]] | to yaml"#,
            result: Some(Value::test_string("- foo: '1'\n  bar: '2'\n")),
        }]
    }

    fn run(
        &self,
        _engine_state: &EngineState,
        _stack: &mut Stack,
        call: &Call,
        input: PipelineData,
    ) -> Result<PipelineData, ShellError> {
        let head = call.head;
        let input = input.try_expand_range()?;
        to_yaml(input, head)
    }
}

pub fn value_to_yaml_value(v: &Value) -> Result<serde_yaml::Value, ShellError> {
    Ok(match &v {
        Value::Bool { val, .. } => serde_yaml::Value::Bool(*val),
        Value::Int { val, .. } => serde_yaml::Value::Number(serde_yaml::Number::from(*val)),
        Value::Filesize { val, .. } => serde_yaml::Value::Number(serde_yaml::Number::from(*val)),
        Value::Duration { val, .. } => serde_yaml::Value::String(val.to_string()),
        Value::Date { val, .. } => serde_yaml::Value::String(val.to_string()),
        Value::Range { .. } => serde_yaml::Value::Null,
        Value::Float { val, .. } => serde_yaml::Value::Number(serde_yaml::Number::from(*val)),
<<<<<<< HEAD
        Value::String { val, .. } => serde_yaml::Value::String(val.clone()),
        Value::RawString { val, .. } => serde_yaml::Value::String(val.clone()),
        Value::Record { cols, vals, .. } => {
=======
        Value::String { val, .. } | Value::QuotedString { val, .. } => {
            serde_yaml::Value::String(val.clone())
        }
        Value::Record { val, .. } => {
>>>>>>> 2e5a8579
            let mut m = serde_yaml::Mapping::new();
            for (k, v) in val {
                m.insert(
                    serde_yaml::Value::String(k.clone()),
                    value_to_yaml_value(v)?,
                );
            }
            serde_yaml::Value::Mapping(m)
        }
        Value::LazyRecord { val, .. } => {
            let collected = val.collect()?;
            value_to_yaml_value(&collected)?
        }
        Value::List { vals, .. } => {
            let mut out = vec![];

            for value in vals {
                out.push(value_to_yaml_value(value)?);
            }

            serde_yaml::Value::Sequence(out)
        }
        Value::Block { .. } => serde_yaml::Value::Null,
        Value::Closure { .. } => serde_yaml::Value::Null,
        Value::Nothing { .. } => serde_yaml::Value::Null,
        Value::Error { error, .. } => return Err(*error.clone()),
        Value::Binary { val, .. } => serde_yaml::Value::Sequence(
            val.iter()
                .map(|x| serde_yaml::Value::Number(serde_yaml::Number::from(*x)))
                .collect(),
        ),
        Value::CellPath { val, .. } => serde_yaml::Value::Sequence(
            val.members
                .iter()
                .map(|x| match &x {
                    PathMember::String { val, .. } => Ok(serde_yaml::Value::String(val.clone())),
                    PathMember::Int { val, .. } => {
                        Ok(serde_yaml::Value::Number(serde_yaml::Number::from(*val)))
                    }
                })
                .collect::<Result<Vec<serde_yaml::Value>, ShellError>>()?,
        ),
        Value::CustomValue { .. } => serde_yaml::Value::Null,
    })
}

fn to_yaml(input: PipelineData, head: Span) -> Result<PipelineData, ShellError> {
    let value = input.into_value(head);

    let yaml_value = value_to_yaml_value(&value)?;
    match serde_yaml::to_string(&yaml_value) {
        Ok(serde_yaml_string) => Ok(Value::string(serde_yaml_string, head).into_pipeline_data()),
        _ => Ok(Value::error(
            ShellError::CantConvert {
                to_type: "YAML".into(),
                from_type: value.get_type().to_string(),
                span: head,
                help: None,
            },
            head,
        )
        .into_pipeline_data()),
    }
}

#[cfg(test)]
mod test {
    use super::*;

    #[test]
    fn test_examples() {
        use crate::test_examples;

        test_examples(ToYaml {})
    }
}<|MERGE_RESOLUTION|>--- conflicted
+++ resolved
@@ -52,16 +52,11 @@
         Value::Date { val, .. } => serde_yaml::Value::String(val.to_string()),
         Value::Range { .. } => serde_yaml::Value::Null,
         Value::Float { val, .. } => serde_yaml::Value::Number(serde_yaml::Number::from(*val)),
-<<<<<<< HEAD
-        Value::String { val, .. } => serde_yaml::Value::String(val.clone()),
-        Value::RawString { val, .. } => serde_yaml::Value::String(val.clone()),
-        Value::Record { cols, vals, .. } => {
-=======
         Value::String { val, .. } | Value::QuotedString { val, .. } => {
             serde_yaml::Value::String(val.clone())
         }
+        Value::RawString { val, .. } => serde_yaml::Value::String(val.clone()),
         Value::Record { val, .. } => {
->>>>>>> 2e5a8579
             let mut m = serde_yaml::Mapping::new();
             for (k, v) in val {
                 m.insert(
