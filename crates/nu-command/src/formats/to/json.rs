--- conflicted
+++ resolved
@@ -164,16 +164,11 @@
         }
         Value::Record { val, .. } => {
             let mut m = nu_json::Map::new();
-<<<<<<< HEAD
-            for (k, v) in val {
-                m.insert(k.clone(), value_to_json_value(v)?);
-=======
             for (k, v) in &**val {
                 m.insert(
                     k.clone(),
                     value_to_json_value(engine_state, v, serialize_types)?,
                 );
->>>>>>> bda32457
             }
             nu_json::Value::Object(m)
         }
