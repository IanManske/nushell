--- conflicted
+++ resolved
@@ -279,12 +279,8 @@
         // All strings outside data structures are quoted because they are in 'command position'
         // (could be mistaken for commands by the Nu parser)
         Value::String { val, .. } => Ok(escape_quote_string(val)),
-<<<<<<< HEAD
-        Value::QuotedString { val, .. } => Ok(escape_quote_string(val)),
+        Value::Glob { val, .. } => Ok(escape_quote_string(val)),
         Value::RawString { val, .. } => Ok(escape_quote_string(val)),
-=======
-        Value::Glob { val, .. } => Ok(escape_quote_string(val)),
->>>>>>> 63335e99
     }
 }
 
