use crate::formats::value_to_json_value;
use base64::{
    alphabet,
    engine::{general_purpose::PAD, GeneralPurpose},
    Engine,
};
use multipart_rs::MultipartWriter;
use nu_engine::command_prelude::*;
use nu_protocol::{shell_error::io::IoError, ByteStream, LabeledError, Signals};
use serde_json::Value as JsonValue;
use std::{
    collections::HashMap,
    error::Error as StdError,
    io::Cursor,
    path::PathBuf,
    str::FromStr,
    sync::mpsc::{self, RecvTimeoutError},
    time::Duration,
};
use ureq::{Error, ErrorKind, Request, Response};
use url::Url;

const HTTP_DOCS: &str = "https://www.nushell.sh/cookbook/http.html";

type ContentType = String;

#[derive(Debug, PartialEq, Eq)]
pub enum BodyType {
    Json,
    Form,
    Multipart,
    Unknown(Option<ContentType>),
}

impl From<Option<ContentType>> for BodyType {
    fn from(content_type: Option<ContentType>) -> Self {
        match content_type {
            Some(it) if it.contains("application/json") => BodyType::Json,
            Some(it) if it.contains("application/x-www-form-urlencoded") => BodyType::Form,
            Some(it) if it.contains("multipart/form-data") => BodyType::Multipart,
            Some(it) => BodyType::Unknown(Some(it)),
            None => BodyType::Unknown(None),
        }
    }
}

#[derive(Clone, Copy, PartialEq)]
pub enum RedirectMode {
    Follow,
    Error,
    Manual,
}

pub fn http_client(
    allow_insecure: bool,
    redirect_mode: RedirectMode,
    engine_state: &EngineState,
    stack: &mut Stack,
) -> Result<ureq::Agent, ShellError> {
    let tls = native_tls::TlsConnector::builder()
        .danger_accept_invalid_certs(allow_insecure)
        .build()
        .map_err(|e| ShellError::GenericError {
            error: format!("Failed to build network tls: {}", e),
            msg: String::new(),
            span: None,
            help: None,
            inner: vec![],
        })?;

    let mut agent_builder = ureq::builder()
        .user_agent("nushell")
        .tls_connector(std::sync::Arc::new(tls));

    if let RedirectMode::Manual | RedirectMode::Error = redirect_mode {
        agent_builder = agent_builder.redirects(0);
    }

    if let Some(http_proxy) = retrieve_http_proxy_from_env(engine_state, stack) {
        if let Ok(proxy) = ureq::Proxy::new(http_proxy) {
            agent_builder = agent_builder.proxy(proxy);
        }
    };

    Ok(agent_builder.build())
}

pub fn http_parse_url(
    call: &Call,
    span: Span,
    raw_url: Value,
) -> Result<(String, Url), ShellError> {
    let requested_url = raw_url.coerce_into_string()?;
    let url = match url::Url::parse(&requested_url) {
        Ok(u) => u,
        Err(_e) => {
            return Err(ShellError::UnsupportedInput { msg: "Incomplete or incorrect URL. Expected a full URL, e.g., https://www.example.com"
                    .to_string(), input: format!("value: '{requested_url:?}'"), msg_span: call.head, input_span: span });
        }
    };

    Ok((requested_url, url))
}

pub fn http_parse_redirect_mode(mode: Option<Spanned<String>>) -> Result<RedirectMode, ShellError> {
    mode.map_or(Ok(RedirectMode::Follow), |v| match &v.item[..] {
        "follow" | "f" => Ok(RedirectMode::Follow),
        "error" | "e" => Ok(RedirectMode::Error),
        "manual" | "m" => Ok(RedirectMode::Manual),
        _ => Err(ShellError::TypeMismatch {
            err_message: "Invalid redirect handling mode".to_string(),
            span: v.span,
        }),
    })
}

pub fn response_to_buffer(
    response: Response,
    engine_state: &EngineState,
    span: Span,
) -> PipelineData {
    // Try to get the size of the file to be downloaded.
    // This is helpful to show the progress of the stream.
    let buffer_size = match response.header("content-length") {
        Some(content_length) => {
            let content_length = content_length.parse::<u64>().unwrap_or_default();

            if content_length == 0 {
                None
            } else {
                Some(content_length)
            }
        }
        _ => None,
    };

    // Try to guess whether the response is definitely intended to binary or definitely intended to
    // be UTF-8 text. Otherwise specify `None` and just guess. This doesn't have to be thorough.
    let content_type_lowercase = response.header("content-type").map(|s| s.to_lowercase());
    let response_type = match content_type_lowercase.as_deref() {
        Some("application/octet-stream") => ByteStreamType::Binary,
        Some(h) if h.contains("charset=utf-8") => ByteStreamType::String,
        _ => ByteStreamType::Unknown,
    };

    let reader = response.into_reader();

    PipelineData::ByteStream(
        ByteStream::read(reader, span, engine_state.signals().clone(), response_type)
            .with_known_size(buffer_size),
        None,
    )
}

pub fn request_add_authorization_header(
    user: Option<String>,
    password: Option<String>,
    mut request: Request,
) -> Request {
    let base64_engine = GeneralPurpose::new(&alphabet::STANDARD, PAD);

    let login = match (user, password) {
        (Some(user), Some(password)) => {
            let mut enc_str = String::new();
            base64_engine.encode_string(format!("{user}:{password}"), &mut enc_str);
            Some(enc_str)
        }
        (Some(user), _) => {
            let mut enc_str = String::new();
            base64_engine.encode_string(format!("{user}:"), &mut enc_str);
            Some(enc_str)
        }
        (_, Some(password)) => {
            let mut enc_str = String::new();
            base64_engine.encode_string(format!(":{password}"), &mut enc_str);
            Some(enc_str)
        }
        _ => None,
    };

    if let Some(login) = login {
        request = request.set("Authorization", &format!("Basic {login}"));
    }

    request
}

#[derive(Debug)]
#[allow(clippy::large_enum_variant)]
pub enum ShellErrorOrRequestError {
    ShellError(ShellError),
    RequestError(String, Box<Error>),
}

impl From<ShellError> for ShellErrorOrRequestError {
    fn from(error: ShellError) -> Self {
        ShellErrorOrRequestError::ShellError(error)
    }
}

#[derive(Debug)]
pub enum HttpBody {
    Value(Value),
    ByteStream(ByteStream),
    None,
}

// remove once all commands have been migrated
pub fn send_request(
    engine_state: &EngineState,
    request: Request,
    http_body: HttpBody,
    content_type: Option<String>,
    span: Span,
    signals: &Signals,
) -> Result<Response, ShellErrorOrRequestError> {
    let request_url = request.url().to_string();
    // hard code serialze_types to false because closures probably shouldn't be
    // deserialized for send_request but it's required by send_json_request
    let serialze_types = false;

    match http_body {
        HttpBody::None => {
            send_cancellable_request(&request_url, Box::new(|| request.call()), span, signals)
        }
        HttpBody::ByteStream(byte_stream) => {
            let req = if let Some(content_type) = content_type {
                request.set("Content-Type", &content_type)
            } else {
                request
            };

            send_cancellable_request_bytes(&request_url, req, byte_stream, span, signals)
        }
        HttpBody::Value(body) => {
            let body_type = BodyType::from(content_type);

<<<<<<< HEAD
            for (col, val) in val {
                data.push((col, val.coerce_into_string()?))
=======
            // We should set the content_type if there is one available
            // when the content type is unknown
            let req = if let BodyType::Unknown(Some(content_type)) = &body_type {
                request.clone().set("Content-Type", content_type)
            } else {
                request
            };

            match body_type {
                BodyType::Json => send_json_request(
                    engine_state,
                    &request_url,
                    body,
                    req,
                    span,
                    signals,
                    serialze_types,
                ),
                BodyType::Form => send_form_request(&request_url, body, req, span, signals),
                BodyType::Multipart => {
                    send_multipart_request(&request_url, body, req, span, signals)
                }
                BodyType::Unknown(_) => {
                    send_default_request(&request_url, body, req, span, signals)
                }
>>>>>>> bda32457
            }
        }
    }
}

fn send_json_request(
    engine_state: &EngineState,
    request_url: &str,
    body: Value,
    req: Request,
    span: Span,
    signals: &Signals,
    serialize_types: bool,
) -> Result<Response, ShellErrorOrRequestError> {
    match body {
        Value::Int { .. } | Value::Float { .. } | Value::List { .. } | Value::Record { .. } => {
            let data = value_to_json_value(engine_state, &body, serialize_types)?;
            send_cancellable_request(request_url, Box::new(|| req.send_json(data)), span, signals)
        }
        // If the body type is string, assume it is string json content.
        // If parsing fails, just send the raw string
        Value::String { val: s, .. } => {
            if let Ok(jvalue) = serde_json::from_str::<JsonValue>(&s) {
                send_cancellable_request(
                    request_url,
                    Box::new(|| req.send_json(jvalue)),
                    span,
                    signals,
                )
            } else {
                let data = serde_json::from_str(&s).unwrap_or_else(|_| nu_json::Value::String(s));
                send_cancellable_request(
                    request_url,
                    Box::new(|| req.send_json(data)),
                    span,
                    signals,
                )
            }
        }
        _ => Err(ShellErrorOrRequestError::ShellError(
            ShellError::TypeMismatch {
                err_message: format!(
                    "Accepted types: [int, float, list, string, record]. Check: {HTTP_DOCS}"
                ),
                span: body.span(),
            },
        )),
    }
}

fn send_form_request(
    request_url: &str,
    body: Value,
    req: Request,
    span: Span,
    signals: &Signals,
) -> Result<Response, ShellErrorOrRequestError> {
    let build_request_fn = |data: Vec<(String, String)>| {
        // coerce `data` into a shape that send_form() is happy with
        let data = data
            .iter()
            .map(|(a, b)| (a.as_str(), b.as_str()))
            .collect::<Vec<(&str, &str)>>();
        req.send_form(&data)
    };

    match body {
        Value::List { ref vals, .. } => {
            if vals.len() % 2 != 0 {
                return Err(ShellErrorOrRequestError::ShellError(ShellError::IncorrectValue {
                    msg: "Body type 'list' for form requests requires paired values. E.g.: [foo, 10]".into(),
                    val_span: body.span(),
                    call_span: span,
                }));
            }

            let data = vals
                .chunks(2)
                .map(|it| Ok((it[0].coerce_string()?, it[1].coerce_string()?)))
                .collect::<Result<Vec<(String, String)>, ShellErrorOrRequestError>>()?;

            let request_fn = Box::new(|| build_request_fn(data));
            send_cancellable_request(request_url, request_fn, span, signals)
        }
        Value::Record { val, .. } => {
            let mut data: Vec<(String, String)> = Vec::with_capacity(val.len());

            for (col, val) in val.into_owned() {
                data.push((col, val.coerce_into_string()?))
            }

            let request_fn = Box::new(|| build_request_fn(data));
            send_cancellable_request(request_url, request_fn, span, signals)
        }
        _ => Err(ShellErrorOrRequestError::ShellError(
            ShellError::TypeMismatch {
                err_message: format!("Accepted types: [list, record]. Check: {HTTP_DOCS}"),
                span: body.span(),
            },
        )),
    }
}

fn send_multipart_request(
    request_url: &str,
    body: Value,
    req: Request,
    span: Span,
    signals: &Signals,
) -> Result<Response, ShellErrorOrRequestError> {
    let request_fn = match body {
        Value::Record { val, .. } => {
            let mut builder = MultipartWriter::new();

            let err = |e: std::io::Error| {
                ShellErrorOrRequestError::ShellError(
                    IoError::new_with_additional_context(e.kind(), span, None, e).into(),
                )
            };

            for (col, val) in val.into_owned() {
                if let Value::Binary { val, .. } = val {
                    let headers = [
                        "Content-Type: application/octet-stream".to_string(),
                        "Content-Transfer-Encoding: binary".to_string(),
                        format!(
                            "Content-Disposition: form-data; name=\"{}\"; filename=\"{}\"",
                            col, col
                        ),
                        format!("Content-Length: {}", val.len()),
                    ];
                    builder
                        .add(&mut Cursor::new(val), &headers.join("\r\n"))
                        .map_err(err)?;
                } else {
                    let headers = format!(r#"Content-Disposition: form-data; name="{}""#, col);
                    builder
                        .add(val.coerce_into_string()?.as_bytes(), &headers)
                        .map_err(err)?;
                }
            }
            builder.finish();

            let (boundary, data) = (builder.boundary, builder.data);
            let content_type = format!("multipart/form-data; boundary={}", boundary);

            move || req.set("Content-Type", &content_type).send_bytes(&data)
        }
        _ => {
            return Err(ShellErrorOrRequestError::ShellError(
                ShellError::TypeMismatch {
                    err_message: format!("Accepted types: [record]. Check: {HTTP_DOCS}"),
                    span: body.span(),
                },
            ))
        }
    };
    send_cancellable_request(request_url, Box::new(request_fn), span, signals)
}

fn send_default_request(
    request_url: &str,
    body: Value,
    req: Request,
    span: Span,
    signals: &Signals,
) -> Result<Response, ShellErrorOrRequestError> {
    match body {
        Value::Binary { val, .. } => send_cancellable_request(
            request_url,
            Box::new(move || req.send_bytes(&val)),
            span,
            signals,
        ),
        Value::String { val, .. } => send_cancellable_request(
            request_url,
            Box::new(move || req.send_string(&val)),
            span,
            signals,
        ),
        _ => Err(ShellErrorOrRequestError::ShellError(
            ShellError::TypeMismatch {
                err_message: format!("Accepted types: [binary, string]. Check: {HTTP_DOCS}"),
                span: body.span(),
            },
        )),
    }
}

// Helper method used to make blocking HTTP request calls cancellable with ctrl+c
// ureq functions can block for a long time (default 30s?) while attempting to make an HTTP connection
fn send_cancellable_request(
    request_url: &str,
    request_fn: Box<dyn FnOnce() -> Result<Response, Error> + Sync + Send>,
    span: Span,
    signals: &Signals,
) -> Result<Response, ShellErrorOrRequestError> {
    let (tx, rx) = mpsc::channel::<Result<Response, Error>>();

    // Make the blocking request on a background thread...
    std::thread::Builder::new()
        .name("HTTP requester".to_string())
        .spawn(move || {
            let ret = request_fn();
            let _ = tx.send(ret); // may fail if the user has cancelled the operation
        })
        .map_err(|err| {
            IoError::new_with_additional_context(
                err.kind(),
                span,
                None,
                "Could not spawn HTTP requester",
            )
        })
        .map_err(ShellError::from)?;

    // ...and poll the channel for responses
    loop {
        signals.check(span)?;

        // 100ms wait time chosen arbitrarily
        match rx.recv_timeout(Duration::from_millis(100)) {
            Ok(result) => {
                return result.map_err(|e| {
                    ShellErrorOrRequestError::RequestError(request_url.to_string(), Box::new(e))
                });
            }
            Err(RecvTimeoutError::Timeout) => continue,
            Err(RecvTimeoutError::Disconnected) => panic!("http response channel disconnected"),
        }
    }
}

// Helper method used to make blocking HTTP request calls cancellable with ctrl+c
// ureq functions can block for a long time (default 30s?) while attempting to make an HTTP connection
fn send_cancellable_request_bytes(
    request_url: &str,
    request: Request,
    byte_stream: ByteStream,
    span: Span,
    signals: &Signals,
) -> Result<Response, ShellErrorOrRequestError> {
    let (tx, rx) = mpsc::channel::<Result<Response, ShellErrorOrRequestError>>();
    let request_url_string = request_url.to_string();

    // Make the blocking request on a background thread...
    std::thread::Builder::new()
        .name("HTTP requester".to_string())
        .spawn(move || {
            let ret = byte_stream
                .reader()
                .ok_or_else(|| {
                    ShellErrorOrRequestError::ShellError(ShellError::GenericError {
                        error: "Could not read byte stream".to_string(),
                        msg: "".into(),
                        span: None,
                        help: None,
                        inner: vec![],
                    })
                })
                .and_then(|reader| {
                    request.send(reader).map_err(|e| {
                        ShellErrorOrRequestError::RequestError(request_url_string, Box::new(e))
                    })
                });

            // may fail if the user has cancelled the operation
            let _ = tx.send(ret);
        })
        .map_err(|err| {
            IoError::new_with_additional_context(
                err.kind(),
                span,
                None,
                "Could not spawn HTTP requester",
            )
        })
        .map_err(ShellError::from)?;

    // ...and poll the channel for responses
    loop {
        signals.check(span)?;

        // 100ms wait time chosen arbitrarily
        match rx.recv_timeout(Duration::from_millis(100)) {
            Ok(result) => return result,
            Err(RecvTimeoutError::Timeout) => continue,
            Err(RecvTimeoutError::Disconnected) => panic!("http response channel disconnected"),
        }
    }
}

pub fn request_set_timeout(
    timeout: Option<Value>,
    mut request: Request,
) -> Result<Request, ShellError> {
    if let Some(timeout) = timeout {
        let val = timeout.as_duration()?;
        if val.is_negative() || val < 1 {
            return Err(ShellError::TypeMismatch {
                err_message: "Timeout value must be an int and larger than 0".to_string(),
                span: timeout.span(),
            });
        }

        request = request.timeout(Duration::from_nanos(val as u64));
    }

    Ok(request)
}

pub fn request_add_custom_headers(
    headers: Option<Value>,
    mut request: Request,
) -> Result<Request, ShellError> {
    if let Some(headers) = headers {
        let mut custom_headers: HashMap<String, Value> = HashMap::new();

        match &headers {
            Value::Record { val, .. } => {
                for (k, v) in val {
                    custom_headers.insert(k.to_string(), v.clone());
                }
            }

            Value::List { vals: table, .. } => {
                if table.len() == 1 {
                    // single row([key1 key2]; [val1 val2])
                    match &table[0] {
                        Value::Record { val, .. } => {
                            for (k, v) in val {
                                custom_headers.insert(k.to_string(), v.clone());
                            }
                        }

                        x => {
                            return Err(ShellError::CantConvert {
                                to_type: "string list or single row".into(),
                                from_type: x.get_type().to_string(),
                                span: headers.span(),
                                help: None,
                            });
                        }
                    }
                } else {
                    // primitive values ([key1 val1 key2 val2])
                    for row in table.chunks(2) {
                        if row.len() == 2 {
                            custom_headers.insert(row[0].coerce_string()?, row[1].clone());
                        }
                    }
                }
            }

            x => {
                return Err(ShellError::CantConvert {
                    to_type: "string list or single row".into(),
                    from_type: x.get_type().to_string(),
                    span: headers.span(),
                    help: None,
                });
            }
        };

        for (k, v) in custom_headers {
            if let Ok(s) = v.coerce_into_string() {
                request = request.set(&k, &s);
            }
        }
    }

    Ok(request)
}

fn handle_response_error(span: Span, requested_url: &str, response_err: Error) -> ShellError {
    match response_err {
        Error::Status(301, _) => ShellError::NetworkFailure {
            msg: format!("Resource moved permanently (301): {requested_url:?}"),
            span,
        },
        Error::Status(400, _) => ShellError::NetworkFailure {
            msg: format!("Bad request (400) to {requested_url:?}"),
            span,
        },
        Error::Status(403, _) => ShellError::NetworkFailure {
            msg: format!("Access forbidden (403) to {requested_url:?}"),
            span,
        },
        Error::Status(404, _) => ShellError::NetworkFailure {
            msg: format!("Requested file not found (404): {requested_url:?}"),
            span,
        },
        Error::Status(408, _) => ShellError::NetworkFailure {
            msg: format!("Request timeout (408): {requested_url:?}"),
            span,
        },
        Error::Status(_, _) => ShellError::NetworkFailure {
            msg: format!(
                "Cannot make request to {:?}. Error is {:?}",
                requested_url,
                response_err.to_string()
            ),
            span,
        },

        Error::Transport(t) => {
            let generic_network_failure = || ShellError::NetworkFailure {
                msg: t.to_string(),
                span,
            };
            match t.kind() {
                ErrorKind::ConnectionFailed => ShellError::NetworkFailure { msg: format!("Cannot make request to {requested_url}, there was an error establishing a connection.",), span },
                ErrorKind::Io => 'io: {
                    let Some(source) = t.source() else {
                        break 'io generic_network_failure();
                    };

                    let Some(io_error) = source.downcast_ref::<std::io::Error>() else {
                        break 'io generic_network_failure();
                    };

                    ShellError::Io(IoError::new(io_error.kind(), span, None))
                }
                _ => generic_network_failure()
            }
        }
    }
}

pub struct RequestFlags {
    pub allow_errors: bool,
    pub raw: bool,
    pub full: bool,
}

fn transform_response_using_content_type(
    engine_state: &EngineState,
    stack: &mut Stack,
    span: Span,
    requested_url: &str,
    flags: &RequestFlags,
    resp: Response,
    content_type: &str,
) -> Result<PipelineData, ShellError> {
    let content_type = mime::Mime::from_str(content_type)
        // there are invalid content types in the wild, so we try to recover
        // Example: `Content-Type: "text/plain"; charset="utf8"` (note the quotes)
        .or_else(|_| mime::Mime::from_str(&content_type.replace('"', "")))
        .or_else(|_| mime::Mime::from_str("text/plain"))
        .expect("Failed to parse content type, and failed to default to text/plain");

    let ext = match (content_type.type_(), content_type.subtype()) {
        (mime::TEXT, mime::PLAIN) => {
            let path_extension = url::Url::parse(requested_url)
                .map_err(|err| {
                    LabeledError::new(err.to_string())
                        .with_help("cannot parse")
                        .with_label(
                            format!("Cannot parse URL: {requested_url}"),
                            Span::unknown(),
                        )
                })?
                .path_segments()
                .and_then(|segments| segments.last())
                .and_then(|name| if name.is_empty() { None } else { Some(name) })
                .and_then(|name| {
                    PathBuf::from(name)
                        .extension()
                        .map(|name| name.to_string_lossy().to_string())
                });
            path_extension
        }
        _ => Some(content_type.subtype().to_string()),
    };

    let output = response_to_buffer(resp, engine_state, span);
    if flags.raw {
        Ok(output)
    } else if let Some(ext) = ext {
        match engine_state.find_decl(format!("from {ext}").as_bytes(), &[]) {
            Some(converter_id) => engine_state.get_decl(converter_id).run(
                engine_state,
                stack,
                &Call::new(span),
                output,
            ),
            None => Ok(output),
        }
    } else {
        Ok(output)
    }
}

pub fn check_response_redirection(
    redirect_mode: RedirectMode,
    span: Span,
    response: &Result<Response, ShellErrorOrRequestError>,
) -> Result<(), ShellError> {
    if let Ok(resp) = response {
        if RedirectMode::Error == redirect_mode && (300..400).contains(&resp.status()) {
            return Err(ShellError::NetworkFailure {
                msg: format!(
                    "Redirect encountered when redirect handling mode was 'error' ({} {})",
                    resp.status(),
                    resp.status_text()
                ),
                span,
            });
        }
    }
    Ok(())
}

fn request_handle_response_content(
    engine_state: &EngineState,
    stack: &mut Stack,
    span: Span,
    requested_url: &str,
    flags: RequestFlags,
    resp: Response,
    request: Request,
) -> Result<PipelineData, ShellError> {
    // #response_to_buffer moves "resp" making it impossible to read headers later.
    // Wrapping it into a closure to call when needed
    let mut consume_response_body = |response: Response| {
        let content_type = response.header("content-type").map(|s| s.to_owned());

        match content_type {
            Some(content_type) => transform_response_using_content_type(
                engine_state,
                stack,
                span,
                requested_url,
                &flags,
                response,
                &content_type,
            ),
            None => Ok(response_to_buffer(response, engine_state, span)),
        }
    };

    if flags.full {
        let response_status = resp.status();

        let request_headers_value = headers_to_nu(&extract_request_headers(&request), span)
            .and_then(|data| data.into_value(span))
            .unwrap_or(Value::nothing(span));

        let response_headers_value = headers_to_nu(&extract_response_headers(&resp), span)
            .and_then(|data| data.into_value(span))
            .unwrap_or(Value::nothing(span));

        let headers = record! {
            "request" => request_headers_value,
            "response" => response_headers_value,
        };

        let body = consume_response_body(resp)?.into_value(span)?;

        let full_response = Value::record(
            record! {
                "headers" => Value::record(headers, span),
                "body" => body,
                "status" => Value::int(response_status as i64, span),
            },
            span,
        );

        Ok(full_response.into_pipeline_data())
    } else {
        Ok(consume_response_body(resp)?)
    }
}

pub fn request_handle_response(
    engine_state: &EngineState,
    stack: &mut Stack,
    span: Span,
    requested_url: &str,
    flags: RequestFlags,
    response: Result<Response, ShellErrorOrRequestError>,
    request: Request,
) -> Result<PipelineData, ShellError> {
    match response {
        Ok(resp) => request_handle_response_content(
            engine_state,
            stack,
            span,
            requested_url,
            flags,
            resp,
            request,
        ),
        Err(e) => match e {
            ShellErrorOrRequestError::ShellError(e) => Err(e),
            ShellErrorOrRequestError::RequestError(_, e) => {
                if flags.allow_errors {
                    if let Error::Status(_, resp) = *e {
                        Ok(request_handle_response_content(
                            engine_state,
                            stack,
                            span,
                            requested_url,
                            flags,
                            resp,
                            request,
                        )?)
                    } else {
                        Err(handle_response_error(span, requested_url, *e))
                    }
                } else {
                    Err(handle_response_error(span, requested_url, *e))
                }
            }
        },
    }
}

type Headers = HashMap<String, Vec<String>>;

fn extract_request_headers(request: &Request) -> Headers {
    request
        .header_names()
        .iter()
        .map(|name| {
            (
                name.clone(),
                request.all(name).iter().map(|e| e.to_string()).collect(),
            )
        })
        .collect()
}

fn extract_response_headers(response: &Response) -> Headers {
    response
        .headers_names()
        .iter()
        .map(|name| {
            (
                name.clone(),
                response.all(name).iter().map(|e| e.to_string()).collect(),
            )
        })
        .collect()
}

fn headers_to_nu(headers: &Headers, span: Span) -> Result<PipelineData, ShellError> {
    let mut vals = Vec::with_capacity(headers.len());

    for (name, values) in headers {
        let is_duplicate = vals.iter().any(|val| {
            if let Value::Record { val, .. } = val {
                if let Some((
                    _col,
                    Value::String {
                        val: header_name, ..
                    },
                )) = val.get_index(0)
                {
                    return name == header_name;
                }
            }
            false
        });
        if !is_duplicate {
            // A single header can hold multiple values
            // This interface is why we needed to check if we've already parsed this header name.
            for str_value in values {
                let record = record! {
                    "name" => Value::string(name, span),
                    "value" => Value::string(str_value, span),
                };
                vals.push(Value::record(record, span));
            }
        }
    }

    Ok(Value::list(vals, span).into_pipeline_data())
}

pub fn request_handle_response_headers(
    span: Span,
    response: Result<Response, ShellErrorOrRequestError>,
) -> Result<PipelineData, ShellError> {
    match response {
        Ok(resp) => headers_to_nu(&extract_response_headers(&resp), span),
        Err(e) => match e {
            ShellErrorOrRequestError::ShellError(e) => Err(e),
            ShellErrorOrRequestError::RequestError(requested_url, e) => {
                Err(handle_response_error(span, &requested_url, *e))
            }
        },
    }
}

fn retrieve_http_proxy_from_env(engine_state: &EngineState, stack: &mut Stack) -> Option<String> {
    stack
        .get_env_var(engine_state, "http_proxy")
        .or(stack.get_env_var(engine_state, "HTTP_PROXY"))
        .or(stack.get_env_var(engine_state, "https_proxy"))
        .or(stack.get_env_var(engine_state, "HTTPS_PROXY"))
        .or(stack.get_env_var(engine_state, "ALL_PROXY"))
        .cloned()
        .and_then(|proxy| proxy.coerce_into_string().ok())
}

#[cfg(test)]
mod test {
    use super::*;

    #[test]
    fn test_body_type_from_content_type() {
        let json = Some("application/json".to_string());
        assert_eq!(BodyType::Json, BodyType::from(json));

        // while the charset wont' be passed as we are allowing serde and the library to control
        // this, it still shouldn't be missed as json if passed in.
        let json_with_charset = Some("application/json; charset=utf-8".to_string());
        assert_eq!(BodyType::Json, BodyType::from(json_with_charset));

        let form = Some("application/x-www-form-urlencoded".to_string());
        assert_eq!(BodyType::Form, BodyType::from(form));

        let multipart = Some("multipart/form-data".to_string());
        assert_eq!(BodyType::Multipart, BodyType::from(multipart));

        let unknown = Some("application/octet-stream".to_string());
        assert_eq!(BodyType::Unknown(unknown.clone()), BodyType::from(unknown));

        let none = None;
        assert_eq!(BodyType::Unknown(none.clone()), BodyType::from(none));
    }
}<|MERGE_RESOLUTION|>--- conflicted
+++ resolved
@@ -235,10 +235,6 @@
         HttpBody::Value(body) => {
             let body_type = BodyType::from(content_type);
 
-<<<<<<< HEAD
-            for (col, val) in val {
-                data.push((col, val.coerce_into_string()?))
-=======
             // We should set the content_type if there is one available
             // when the content type is unknown
             let req = if let BodyType::Unknown(Some(content_type)) = &body_type {
@@ -264,7 +260,6 @@
                 BodyType::Unknown(_) => {
                     send_default_request(&request_url, body, req, span, signals)
                 }
->>>>>>> bda32457
             }
         }
     }
