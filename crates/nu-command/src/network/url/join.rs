--- conflicted
+++ resolved
@@ -193,41 +193,6 @@
         }
 
         if key == "params" {
-<<<<<<< HEAD
-            return match value {
-                Value::Record { val, .. } => {
-                    let mut qs = val
-                        .into_iter()
-                        .map(|(k, v)| match v.coerce_into_string() {
-                            Ok(val) => Ok(format!("{k}={val}")),
-                            Err(err) => Err(err),
-                        })
-                        .collect::<Result<Vec<String>, ShellError>>()?
-                        .join("&");
-
-                    qs = if !qs.trim().is_empty() {
-                        format!("?{qs}")
-                    } else {
-                        qs
-                    };
-
-                    if let Some(q) = self.query {
-                        if q != qs {
-                            // if query is present it means that also query_span is set.
-                            return Err(ShellError::IncompatibleParameters {
-                                left_message: format!("Mismatch, qs from params is: {qs}"),
-                                left_span: value_span,
-                                right_message: format!("instead query is: {q}"),
-                                right_span: self.query_span.unwrap_or(Span::unknown()),
-                            });
-                        }
-                    }
-
-                    Ok(Self {
-                        query: Some(qs),
-                        params_span: Some(value_span),
-                        ..self
-=======
             let mut qs = match value {
                 Value::Record { ref val, .. } => record_to_query_string(val, value_span, head)?,
                 Value::List { ref vals, .. } => table_to_query_string(vals, value_span, head)?,
@@ -236,7 +201,6 @@
                     return Err(ShellError::IncompatibleParametersSingle {
                         msg: String::from("Key params has to be a record or a table"),
                         span: other.span(),
->>>>>>> bda32457
                     })
                 }
             };
